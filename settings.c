--- conflicted
+++ resolved
@@ -1473,11 +1473,7 @@
 #endif
 
         case Setting_UnlockAfterEStop:
-            value = settings.flags.no_unlock_after_estop;
-            if(value)
-                value = 0;
-            else
-                value = 1;
+            value = settings.flags.no_unlock_after_estop ? 0 : 1;
             break;
 
         case Setting_EncoderSpindle:
@@ -2127,76 +2123,6 @@
     { Setting_JogSlowDistance, "Jog distance before automatic stop." },
     { Setting_JogFastDistance, "Jog distance before automatic stop." },
 #ifndef NO_SAFETY_DOOR_SUPPORT
-<<<<<<< HEAD
-
-        case Setting_ParkingEnable:
-        case Setting_ParkingAxis:
-        case Setting_ParkingPulloutIncrement:
-        case Setting_ParkingPulloutRate:
-        case Setting_ParkingTarget:
-        case Setting_ParkingFastRate:
-        case Setting_RestoreOverrides:
-        case Setting_DoorOptions:
-            available = hal.signals_cap.safety_door_ajar;
-            break;
-
-        case Setting_DoorSpindleOnDelay:
-            available = hal.signals_cap.safety_door_ajar && spindle_get_count() && spindle_get_caps(true).at_speed;
-            break;
-
-        case Setting_DoorCoolantOnDelay:
-            available = hal.signals_cap.safety_door_ajar && hal.coolant_cap.mask;
-            break;
-#endif
-
-        case Setting_SpindleAtSpeedTolerance:
-            available = spindle_get_caps(true).at_speed || hal.driver_cap.spindle_encoder;
-            break;
-
-        case Setting_SpindleOnDelay:
-            available = !hal.signals_cap.safety_door_ajar && spindle_get_count() && spindle_get_caps(true).at_speed;
-            break;
-
-        case Setting_AutoReportInterval:
-            available = hal.get_elapsed_ticks != NULL;
-            break;
-
-        case Setting_TimeZoneOffset:
-            available = hal.rtc.set_datetime != NULL;
-            break;
-
-        case Setting_UnlockAfterEStop:
-            available = hal.signals_cap.e_stop;
-            break;
-
-        case Setting_EncoderSpindle:
-            available = hal.driver_cap.spindle_encoder && spindle_get_count() > 1;
-            break;
-
-        case Setting_FSOptions:
-            available = hal.driver_cap.sd_card || hal.driver_cap.littlefs;
-            break;
-
-        case Setting_HomePinsInvertMask:
-            available = hal.homing.get_state != NULL && hal.home_cap.a.mask != 0;
-            break;
-
-        case Setting_HoldCoolantOnDelay:
-            available = !hal.signals_cap.safety_door_ajar && hal.coolant_cap.mask;
-            break;
-
-        default:
-            break;
-    }
-
-    return available;
-}
-
-static bool toolsetter_available (const setting_detail_t *setting)
-{
-    bool available = false;
-
-=======
     { Setting_ParkingPulloutIncrement, "Spindle pull-out and plunge distance in mm.Incremental distance." },
     { Setting_ParkingPulloutRate, "Spindle pull-out/plunge slow feed rate in mm/min." },
     { Setting_ParkingTarget, "Parking axis target. In mm, as machine coordinate [-max_travel, 0]." },
@@ -2259,7 +2185,6 @@
     { Setting_DualAxisLengthFailPercent, "Dual axis length fail in percent of axis max travel." },
     { Setting_DualAxisLengthFailMin, "Dual axis length fail minimum distance." },
     { Setting_DualAxisLengthFailMax, "Dual axis length fail maximum distance." },
->>>>>>> e8a0aeea
 #if COMPATIBILITY_LEVEL <= 1
     { Setting_DisableG92Persistence, "Disables save/restore of G92 offset to non-volatile storage (NVS)." },
 #endif
