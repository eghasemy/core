/*
  settings.c - non-volatile storage configuration handling

  Part of grblHAL

  Copyright (c) 2017-2024 Terje Io
  Copyright (c) 2011-2015 Sungeun K. Jeon
  Copyright (c) 2009-2011 Simen Svale Skogsrud

  grblHAL is free software: you can redistribute it and/or modify
  it under the terms of the GNU General Public License as published by
  the Free Software Foundation, either version 3 of the License, or
  (at your option) any later version.

  grblHAL is distributed in the hope that it will be useful,
  but WITHOUT ANY WARRANTY; without even the implied warranty of
  MERCHANTABILITY or FITNESS FOR A PARTICULAR PURPOSE. See the
  GNU General Public License for more details.

  You should have received a copy of the GNU General Public License
  along with grblHAL. If not, see <http://www.gnu.org/licenses/>.
*/

#include <math.h>
#include <string.h>
#include <stdint.h>
#include <stdbool.h>
#include <assert.h>

#include "hal.h"
#include "config.h"
#include "machine_limits.h"
#include "nvs_buffer.h"
#include "tool_change.h"
#include "state_machine.h"
#if ENABLE_BACKLASH_COMPENSATION
#include "motion_control.h"
#endif
#if ENABLE_SPINDLE_LINEARIZATION
#include <stdio.h>
#endif

settings_t settings;

static const control_signals_t limits_override = { .limits_override = On };

const settings_restore_t settings_all = {
    .defaults          = SETTINGS_RESTORE_DEFAULTS,
    .parameters        = SETTINGS_RESTORE_PARAMETERS,
    .startup_lines     = SETTINGS_RESTORE_STARTUP_LINES,
    .build_info        = SETTINGS_RESTORE_BUILD_INFO,
    .driver_parameters = SETTINGS_RESTORE_DRIVER_PARAMETERS
};

PROGMEM const settings_t defaults = {

    .version.id = SETTINGS_VERSION,
    .version.build = (GRBL_BUILD - 20000000UL),

#if DEFAULT_LASER_MODE
    .mode = Mode_Laser,
#elif DEFAULT_LATHE_MODE
    .mode = Mode_Lathe,
#else
    .mode = Mode_Standard,
#endif
    .junction_deviation = DEFAULT_JUNCTION_DEVIATION,
    .arc_tolerance = DEFAULT_ARC_TOLERANCE,
    .g73_retract = DEFAULT_G73_RETRACT,
    .report_interval = DEFAULT_AUTOREPORT_INTERVAL,
    .timezone = DEFAULT_TIMEZONE_OFFSET,
    .planner_buffer_blocks = DEFAULT_PLANNER_BUFFER_BLOCKS,
    .acceleration_ticks_second = ACCELERATION_TICKS_PER_SECOND,
    .flags.legacy_rt_commands = DEFAULT_LEGACY_RTCOMMANDS,
    .flags.report_inches = DEFAULT_REPORT_INCHES,
    .flags.sleep_enable = DEFAULT_SLEEP_ENABLE && SLEEP_DURATION > 0.0f,
    .flags.compatibility_level = COMPATIBILITY_LEVEL,
#if DEFAULT_DISABLE_G92_PERSISTENCE
    .flags.g92_is_volatile = 1,
#else
    .flags.g92_is_volatile = 0,
#endif
    .flags.disable_laser_during_hold = DEFAULT_DISABLE_LASER_DURING_HOLD,
    .flags.restore_after_feed_hold = DEFAULT_RESTORE_AFTER_FEED_HOLD,
    .flags.force_initialization_alarm = DEFAULT_FORCE_INITIALIZATION_ALARM,
    .flags.restore_overrides = DEFAULT_RESET_OVERRIDES,
    .flags.no_restore_position_after_M6 = DEFAULT_TOOLCHANGE_NO_RESTORE_POSITION,
    .flags.no_unlock_after_estop = DEFAULT_NO_UNLOCK_AFTER_ESTOP,

    .probe.disable_probe_pullup = DEFAULT_PROBE_SIGNAL_DISABLE_PULLUP,
    .probe.allow_feed_override = DEFAULT_ALLOW_FEED_OVERRIDE_DURING_PROBE_CYCLES,
    .probe.invert_probe_pin = DEFAULT_PROBE_SIGNAL_INVERT,
    .probe.invert_toolsetter_input = DEFAULT_TOOLSETTER_SIGNAL_INVERT,
    .probe.disable_toolsetter_pullup = DEFAULT_TOOLSETTER_SIGNAL_DISABLE_PULLUP,

    .steppers.pulse_microseconds = DEFAULT_STEP_PULSE_MICROSECONDS,
    .steppers.pulse_delay_microseconds = DEFAULT_STEP_PULSE_DELAY,
    .steppers.idle_lock_time = DEFAULT_STEPPER_IDLE_LOCK_TIME,
    .steppers.step_invert.mask = DEFAULT_STEP_SIGNALS_INVERT_MASK,
    .steppers.dir_invert.mask = DEFAULT_DIR_SIGNALS_INVERT_MASK,
    .steppers.ganged_dir_invert.mask = DEFAULT_GANGED_DIRECTION_INVERT_MASK,
#if COMPATIBILITY_LEVEL <= 2
    .steppers.enable_invert.mask = DEFAULT_ENABLE_SIGNALS_INVERT_MASK,
#elif DEFAULT_ENABLE_SIGNALS_INVERT_MASK
    .steppers.enable_invert.mask = 0,
#else
    .steppers.enable_invert.mask = AXES_BITMASK,
#endif
    .steppers.energize.mask = DEFAULT_STEPPER_DEENERGIZE_MASK,
#if N_AXIS > 3
    .steppers.is_rotary.mask = (DEFAULT_AXIS_ROTATIONAL_MASK & AXES_BITMASK) & 0b11111000,
    .steppers.rotary_wrap.mask = (DEFAULT_AXIS_ROTARY_WRAP_MASK & AXES_BITMASK) & 0b11111000,
#endif
#if DEFAULT_HOMING_ENABLE
    .homing.flags.enabled = DEFAULT_HOMING_ENABLE,
    .homing.flags.init_lock = DEFAULT_HOMING_INIT_LOCK,
    .homing.flags.single_axis_commands = DEFAULT_HOMING_SINGLE_AXIS_COMMANDS,
    .homing.flags.force_set_origin = DEFAULT_HOMING_FORCE_SET_ORIGIN,
    .homing.flags.manual = DEFAULT_HOMING_ALLOW_MANUAL,
    .homing.flags.override_locks = DEFAULT_HOMING_OVERRIDE_LOCKS,
    .homing.flags.keep_on_reset = DEFAULT_HOMING_KEEP_STATUS_ON_RESET,
    .homing.flags.use_limit_switches = DEFAULT_HOMING_USE_LIMIT_SWITCHES,
#else
    .homing.flags.value = 0,
#endif
    .homing.dir_mask.value = DEFAULT_HOMING_DIR_MASK,
    .homing.debounce_delay = DEFAULT_HOMING_DEBOUNCE_DELAY,
    .homing.pulloff = DEFAULT_HOMING_PULLOFF,
    .homing.locate_cycles = DEFAULT_N_HOMING_LOCATE_CYCLE,
    .homing.cycle[0].mask = DEFAULT_HOMING_CYCLE_0,
    .homing.cycle[1].mask = DEFAULT_HOMING_CYCLE_1,
    .homing.cycle[2].mask = DEFAULT_HOMING_CYCLE_2,
    .homing.dual_axis.fail_length_percent = DEFAULT_DUAL_AXIS_HOMING_FAIL_AXIS_LENGTH_PERCENT,
    .homing.dual_axis.fail_distance_min = DEFAULT_DUAL_AXIS_HOMING_FAIL_DISTANCE_MIN,
    .homing.dual_axis.fail_distance_max = DEFAULT_DUAL_AXIS_HOMING_FAIL_DISTANCE_MAX,
    .home_invert.mask = DEFAULT_HOME_SIGNALS_INVERT_MASK,

    .status_report.machine_position = DEFAULT_REPORT_MACHINE_POSITION,
    .status_report.buffer_state = DEFAULT_REPORT_BUFFER_STATE,
    .status_report.line_numbers = DEFAULT_REPORT_LINE_NUMBERS,
    .status_report.feed_speed = DEFAULT_REPORT_CURRENT_FEED_SPEED,
    .status_report.pin_state = DEFAULT_REPORT_PIN_STATE,
    .status_report.work_coord_offset = DEFAULT_REPORT_WORK_COORD_OFFSET,
    .status_report.overrides = DEFAULT_REPORT_OVERRIDES,
    .status_report.probe_coordinates = DEFAULT_REPORT_PROBE_COORDINATES,
    .status_report.sync_on_wco_change = DEFAULT_REPORT_SYNC_ON_WCO_CHANGE,
    .status_report.parser_state = DEFAULT_REPORT_PARSER_STATE,
    .status_report.alarm_substate = DEFAULT_REPORT_ALARM_SUBSTATE,
    .status_report.run_substate = DEFAULT_REPORT_RUN_SUBSTATE,
    .status_report.when_homing = DEFAULT_REPORT_WHEN_HOMING,
    .limits.flags.hard_enabled = DEFAULT_HARD_LIMIT_ENABLE,
    .limits.flags.jog_soft_limited = DEFAULT_JOG_LIMIT_ENABLE,
    .limits.flags.check_at_init = DEFAULT_CHECK_LIMITS_AT_INIT,
    .limits.flags.hard_disabled_rotary = DEFAULT_HARD_LIMITS_DISABLE_FOR_ROTARY,
    .limits.flags.two_switches = DEFAULT_LIMITS_TWO_SWITCHES_ON_AXES,
    .limits.invert.mask = DEFAULT_LIMIT_SIGNALS_INVERT_MASK,
    .limits.disable_pullup.mask = DEFAULT_LIMIT_SIGNALS_PULLUP_DISABLE_MASK,
    .limits.soft_enabled.mask = (DEFAULT_SOFT_LIMIT_ENABLE ? AXES_BITMASK : 0),

    .control_invert.mask = DEFAULT_CONTROL_SIGNALS_INVERT_MASK,
    .control_disable_pullup.mask = DEFAULT_DISABLE_CONTROL_PINS_PULL_UP_MASK,

    .spindle.ref_id = DEFAULT_SPINDLE,
    .spindle.encoder_spindle = DEFAULT_SPINDLE,
    .spindle.ppr = DEFAULT_SPINDLE_PPR,

    .pwm_spindle.rpm_max = DEFAULT_SPINDLE_RPM_MAX,
    .pwm_spindle.rpm_min = DEFAULT_SPINDLE_RPM_MIN,
    .pwm_spindle.flags.pwm_disable = false,
    .pwm_spindle.flags.enable_rpm_controlled = DEFAULT_SPINDLE_ENABLE_OFF_WITH_ZERO_SPEED,
    .pwm_spindle.flags.laser_mode_disable = DEFAULT_PWM_SPINDLE_DISABLE_LASER_MODE,
    .pwm_spindle.invert.on = DEFAULT_INVERT_SPINDLE_ENABLE_PIN,
    .pwm_spindle.invert.ccw = DEFAULT_INVERT_SPINDLE_CCW_PIN,
    .pwm_spindle.invert.pwm = DEFAULT_INVERT_SPINDLE_PWM_PIN,
    .pwm_spindle.pwm_freq = DEFAULT_SPINDLE_PWM_FREQ,
    .pwm_spindle.pwm_off_value = DEFAULT_SPINDLE_PWM_OFF_VALUE,
    .pwm_spindle.pwm_min_value = DEFAULT_SPINDLE_PWM_MIN_VALUE,
    .pwm_spindle.pwm_max_value = DEFAULT_SPINDLE_PWM_MAX_VALUE,
    .pwm_spindle.at_speed_tolerance = DEFAULT_SPINDLE_AT_SPEED_TOLERANCE,
#if ENABLE_SPINDLE_LINEARIZATION
  #if SPINDLE_NPWM_PIECES > 0
    .pwm_spindle.pwm_piece[0] = { .rpm = DEFAULT_RPM_POINT01, .start = DEFAULT_RPM_LINE_A1, .end = DEFAULT_RPM_LINE_B1 },
  #endif
  #if SPINDLE_NPWM_PIECES > 1
    .pwm_spindle.pwm_piece[1] = { .rpm = DEFAULT_RPM_POINT12, .start = DEFAULT_RPM_LINE_A2, .end = DEFAULT_RPM_LINE_B2 },
  #endif
  #if SPINDLE_NPWM_PIECES > 2
    .pwm_spindle.pwm_piece[2] = { .rpm = DEFAULT_RPM_POINT23, .start = DEFAULT_RPM_LINE_A3, .end = DEFAULT_RPM_LINE_B3 },
  #endif
  #if SPINDLE_NPWM_PIECES > 3
    .pwm_spindle.pwm_piece[3] = { .rpm = DEFAULT_RPM_POINT34, .start = DEFAULT_RPM_LINE_A4, .end = DEFAULT_RPM_LINE_B4 },
  #endif
#else
  #if SPINDLE_NPWM_PIECES > 0
    .pwm_spindle.pwm_piece[0] = { .rpm = NAN, .start = 0.0f, .end = 0.0f },
  #endif
  #if SPINDLE_NPWM_PIECES > 1
    .pwm_spindle.pwm_piece[1] = { .rpm = NAN, .start = 0.0f, .end = 0.0f },
  #endif
  #if SPINDLE_NPWM_PIECES > 2
    .pwm_spindle.pwm_piece[2] = { .rpm = NAN, .start = 0.0f, .end = 0.0f },
  #endif
  #if SPINDLE_NPWM_PIECES > 3
    .pwm_spindle.pwm_piece[3] = { .rpm = NAN, .start = 0.0f, .end = 0.0f },
  #endif
#endif

    .coolant.invert.flood = DEFAULT_INVERT_COOLANT_FLOOD_PIN,
    .coolant.invert.mist = DEFAULT_INVERT_COOLANT_MIST_PIN,

    .axis[X_AXIS].steps_per_mm = DEFAULT_X_STEPS_PER_MM,
    .axis[X_AXIS].max_rate = DEFAULT_X_MAX_RATE,
    .axis[X_AXIS].acceleration = (DEFAULT_X_ACCELERATION * 60.0f * 60.0f),
    .axis[X_AXIS].jerk = (DEFAULT_X_JERK * 60.0f * 60.0f * 60.0f),
    .axis[X_AXIS].max_travel = (-DEFAULT_X_MAX_TRAVEL),
    .axis[X_AXIS].dual_axis_offset = 0.0f,
    .axis[X_AXIS].homing_feed_rate = DEFAULT_HOMING_FEED_RATE,
    .axis[X_AXIS].homing_seek_rate = DEFAULT_HOMING_SEEK_RATE,
#if ENABLE_BACKLASH_COMPENSATION
    .axis[X_AXIS].backlash = 0.0f,
#endif

    .axis[Y_AXIS].steps_per_mm = DEFAULT_Y_STEPS_PER_MM,
    .axis[Y_AXIS].max_rate = DEFAULT_Y_MAX_RATE,
    .axis[Y_AXIS].max_travel = (-DEFAULT_Y_MAX_TRAVEL),
    .axis[Y_AXIS].acceleration = (DEFAULT_Y_ACCELERATION * 60.0f * 60.0f),
    .axis[Y_AXIS].jerk = (DEFAULT_Y_JERK * 60.0f * 60.0f * 60.0f),
    .axis[Y_AXIS].dual_axis_offset = 0.0f,
    .axis[Y_AXIS].homing_feed_rate = DEFAULT_HOMING_FEED_RATE,
    .axis[Y_AXIS].homing_seek_rate = DEFAULT_HOMING_SEEK_RATE,
#if ENABLE_BACKLASH_COMPENSATION
    .axis[Y_AXIS].backlash = 0.0f,
#endif

    .axis[Z_AXIS].steps_per_mm = DEFAULT_Z_STEPS_PER_MM,
    .axis[Z_AXIS].max_rate = DEFAULT_Z_MAX_RATE,
    .axis[Z_AXIS].acceleration = (DEFAULT_Z_ACCELERATION * 60.0f * 60.0f),
    .axis[Z_AXIS].jerk = (DEFAULT_Z_JERK * 60.0f * 60.0f * 60.0f),
    .axis[Z_AXIS].max_travel = (-DEFAULT_Z_MAX_TRAVEL),
    .axis[Z_AXIS].dual_axis_offset = 0.0f,
    .axis[Z_AXIS].homing_feed_rate = DEFAULT_HOMING_FEED_RATE,
    .axis[Z_AXIS].homing_seek_rate = DEFAULT_HOMING_SEEK_RATE,
#if ENABLE_BACKLASH_COMPENSATION
    .axis[Z_AXIS].backlash = 0.0f,
#endif

#ifdef A_AXIS
    .axis[A_AXIS].steps_per_mm = DEFAULT_A_STEPS_PER_MM,
    .axis[A_AXIS].max_rate = DEFAULT_A_MAX_RATE,
    .axis[A_AXIS].acceleration =(DEFAULT_A_ACCELERATION * 60.0f * 60.0f),
    .axis[A_AXIS].jerk = (DEFAULT_A_JERK * 60.0f * 60.0f * 60.0f),
    .axis[A_AXIS].max_travel = (-DEFAULT_A_MAX_TRAVEL),
    .axis[A_AXIS].dual_axis_offset = 0.0f,
    .axis[A_AXIS].homing_feed_rate = DEFAULT_HOMING_FEED_RATE,
    .axis[A_AXIS].homing_seek_rate = DEFAULT_HOMING_SEEK_RATE,
#if ENABLE_BACKLASH_COMPENSATION
    .axis[A_AXIS].backlash = 0.0f,
#endif
    .homing.cycle[3].mask = DEFAULT_HOMING_CYCLE_3,
#endif

#ifdef B_AXIS
    .axis[B_AXIS].steps_per_mm = DEFAULT_B_STEPS_PER_MM,
    .axis[B_AXIS].max_rate = DEFAULT_B_MAX_RATE,
    .axis[B_AXIS].acceleration = (DEFAULT_B_ACCELERATION * 60.0f * 60.0f),
    .axis[B_AXIS].jerk = (DEFAULT_B_JERK * 60.0f * 60.0f * 60.0f),
    .axis[B_AXIS].max_travel = (-DEFAULT_B_MAX_TRAVEL),
    .axis[B_AXIS].dual_axis_offset = 0.0f,
    .axis[B_AXIS].homing_feed_rate = DEFAULT_HOMING_FEED_RATE,
    .axis[B_AXIS].homing_seek_rate = DEFAULT_HOMING_SEEK_RATE,
#if ENABLE_BACKLASH_COMPENSATION
    .axis[B_AXIS].backlash = 0.0f,
#endif
    .homing.cycle[4].mask = DEFAULT_HOMING_CYCLE_4,
#endif

#ifdef C_AXIS
    .axis[C_AXIS].steps_per_mm = DEFAULT_C_STEPS_PER_MM,
    .axis[C_AXIS].acceleration = (DEFAULT_C_ACCELERATION * 60.0f * 60.0f),
    .axis[C_AXIS].jerk = (DEFAULT_C_JERK * 60.0f * 60.0f * 60.0f),
    .axis[C_AXIS].max_rate = DEFAULT_C_MAX_RATE,
    .axis[C_AXIS].max_travel = (-DEFAULT_C_MAX_TRAVEL),
    .axis[C_AXIS].dual_axis_offset = 0.0f,
    .axis[C_AXIS].homing_feed_rate = DEFAULT_HOMING_FEED_RATE,
    .axis[C_AXIS].homing_seek_rate = DEFAULT_HOMING_SEEK_RATE,
#if ENABLE_BACKLASH_COMPENSATION
    .axis[C_AXIS].backlash = 0.0f,
#endif
    .homing.cycle[5].mask = DEFAULT_HOMING_CYCLE_5,
#endif

#ifdef U_AXIS
    .axis[U_AXIS].steps_per_mm = DEFAULT_U_STEPS_PER_MM,
    .axis[U_AXIS].acceleration = (DEFAULT_U_ACCELERATION * 60.0f * 60.0f),
    .axis[U_AXIS].jerk = (DEFAULT_U_JERK * 60.0f * 60.0f * 60.0f),
    .axis[U_AXIS].max_rate = DEFAULT_U_MAX_RATE,
    .axis[U_AXIS].max_travel = (-DEFAULT_U_MAX_TRAVEL),
    .axis[U_AXIS].dual_axis_offset = 0.0f,
    .axis[U_AXIS].homing_feed_rate = DEFAULT_HOMING_FEED_RATE,
    .axis[U_AXIS].homing_seek_rate = DEFAULT_HOMING_SEEK_RATE,
#if ENABLE_BACKLASH_COMPENSATION
    .axis[U_AXIS].backlash = 0.0f,
#endif
#endif

#ifdef V_AXIS
    .axis[V_AXIS].steps_per_mm = DEFAULT_V_STEPS_PER_MM,
    .axis[V_AXIS].acceleration = (DEFAULT_V_ACCELERATION * 60.0f * 60.0f),
    .axis[V_AXIS].jerk = (DEFAULT_V_JERK * 60.0f * 60.0f * 60.0f),
    .axis[V_AXIS].max_rate = DEFAULT_V_MAX_RATE,
    .axis[V_AXIS].max_travel = (-DEFAULT_V_MAX_TRAVEL),
    .axis[V_AXIS].dual_axis_offset = 0.0f,
    .axis[V_AXIS].homing_feed_rate = DEFAULT_HOMING_FEED_RATE,
    .axis[V_AXIS].homing_seek_rate = DEFAULT_HOMING_SEEK_RATE,
#if ENABLE_BACKLASH_COMPENSATION
    .axis[V_AXIS].backlash = 0.0f,
#endif
#endif

    .tool_change.mode = (toolchange_mode_t)DEFAULT_TOOLCHANGE_MODE,
    .tool_change.probing_distance = DEFAULT_TOOLCHANGE_PROBING_DISTANCE,
    .tool_change.feed_rate = DEFAULT_TOOLCHANGE_FEED_RATE,
    .tool_change.seek_rate = DEFAULT_TOOLCHANGE_SEEK_RATE,
    .tool_change.pulloff_rate = DEFAULT_TOOLCHANGE_PULLOFF_RATE,

    .parking.flags.enabled = DEFAULT_PARKING_ENABLE,
    .parking.flags.deactivate_upon_init = DEFAULT_DEACTIVATE_PARKING_UPON_INIT,
    .parking.flags.enable_override_control= DEFAULT_ENABLE_PARKING_OVERRIDE_CONTROL,
    .parking.axis = DEFAULT_PARKING_AXIS,
    .parking.target = DEFAULT_PARKING_TARGET,
    .parking.rate = DEFAULT_PARKING_RATE,
    .parking.pullout_rate = DEFAULT_PARKING_PULLOUT_RATE,
    .parking.pullout_increment = DEFAULT_PARKING_PULLOUT_INCREMENT,

    .safety_door.flags.ignore_when_idle = DEFAULT_DOOR_IGNORE_WHEN_IDLE,
    .safety_door.flags.keep_coolant_on = DEFAULT_DOOR_KEEP_COOLANT_ON,
    .safety_door.spindle_on_delay = DEFAULT_SAFETY_DOOR_SPINDLE_DELAY,
    .safety_door.coolant_on_delay = DEFAULT_SAFETY_DOOR_COOLANT_DELAY,

    .rgb_strip.length0 = DEFAULT_RGB_STRIP0_LENGTH,
    .rgb_strip.length1 = DEFAULT_RGB_STRIP1_LENGTH
};

static bool group_is_available (const setting_group_detail_t *group)
{
    return true;
}

PROGMEM static const setting_group_detail_t setting_group_detail [] = {
     { Group_Root, Group_Root, "Root", group_is_available },
     { Group_Root, Group_General, "General", group_is_available },
     { Group_Root, Group_ControlSignals, "Control signals" },
     { Group_Root, Group_Limits, "Limits" },
     { Group_Limits, Group_Limits_DualAxis, "Dual axis" },
     { Group_Root, Group_Coolant, "Coolant" },
     { Group_Root, Group_Spindle, "Spindle" },
     { Group_Spindle, Group_Spindle_Sync, "Spindle sync" },
     { Group_Root, Group_Toolchange, "Tool change" },
     { Group_Root, Group_Homing, "Homing" },
     { Group_Root, Group_Probing, "Probing" },
     { Group_Root, Group_SafetyDoor, "Safety door" },
     { Group_Root, Group_Jogging, "Jogging"},
     { Group_Root, Group_Stepper, "Stepper" },
     { Group_Root, Group_MotorDriver, "Stepper driver" },
     { Group_Root, Group_Axis, "Axis", group_is_available },
     { Group_Axis, Group_XAxis, "X-axis", group_is_available },
     { Group_Axis, Group_YAxis, "Y-axis", group_is_available },
     { Group_Axis, Group_ZAxis, "Z-axis", group_is_available },
#if !AXIS_REMAP_ABC2UVW
  #ifdef A_AXIS
     { Group_Axis, Group_AAxis, "A-axis", group_is_available },
  #endif
  #ifdef B_AXIS
     { Group_Axis, Group_BAxis, "B-axis", group_is_available },
  #endif
  #ifdef C_AXIS
     { Group_Axis, Group_CAxis, "C-axis", group_is_available },
  #endif
  #ifdef U_AXIS
     { Group_Axis, Group_UAxis, "U-axis", group_is_available },
  #endif
  #ifdef V_AXIS
     { Group_Axis, Group_VAxis, "V-axis", group_is_available }
  #endif
#else
  #ifdef A_AXIS
     { Group_Axis, Group_AAxis, "U-axis", group_is_available },
  #endif
  #ifdef B_AXIS
     { Group_Axis, Group_BAxis, "V-axis", group_is_available },
  #endif
  #ifdef C_AXIS
     { Group_Axis, Group_CAxis, "W-axis", group_is_available },
  #endif
#endif
};

static bool machine_mode_changed = false;
#if COMPATIBILITY_LEVEL <= 1
static char homing_options[] = "Enable,Enable single axis commands,Homing on startup required,Set machine origin to 0,Two switches shares one input,Allow manual,Override locks,Keep homed status on reset,Use limit switches,Per axis feedrates";
#endif
static char control_signals[] = "Reset,Feed hold,Cycle start,Safety door,Block delete,Optional stop,EStop,Probe connected,Motor fault,Motor warning,Limits override,Single step blocks";
static char spindle_signals[] = "Spindle enable,Spindle direction,PWM";
static char coolant_signals[] = "Flood,Mist";
static char ganged_axes[] = "X-Axis,Y-Axis,Z-Axis";
#if !AXIS_REMAP_ABC2UVW
  #if N_AXIS == 4
   static const char rotary_axes[] = "A-Axis";
  #elif N_AXIS == 5
   static const char rotary_axes[] = "A-Axis,B-Axis";
  #elif N_AXIS == 6
   static const char rotary_axes[] = "A-Axis,B-Axis,C-Axis";
  #elif N_AXIS == 7
   static const char rotary_axes[] = "A-Axis,B-Axis,C-Axis,U-Axis";
  #elif N_AXIS == 8
   static const char rotary_axes[] = "A-Axis,B-Axis,C-Axis,U-Axis,V-Axis";
  #endif
#else
  #if N_AXIS == 4
     static const char rotary_axes[] = "U-Axis";
  #elif N_AXIS == 5
     static const char rotary_axes[] = "U-Axis,V-Axis";
  #elif N_AXIS == 6
     static const char rotary_axes[] = "U-Axis,V-Axis,W-Axis";
  #endif
#endif

static char fs_options[] = "Auto mount SD card,Hide LittleFS";
static char spindle_types[100] = "";
static char axis_dist[4] = "mm";
static char axis_rate[8] = "mm/min";
static char axis_accel[10] = "mm/sec^2";
#if ENABLE_JERK_ACCELERATION   
static char axis_jerk[10] = "mm/sec^3";
#endif
#if DELTA_ROBOT
static char axis_steps[9] = "step/rev";
#else
static char axis_steps[9] = "step/mm";
#endif
#define AXIS_OPTS { .subgroups = On, .increment = 1 }

// Acceleration override

static struct {
    bool valid;
    float acceleration[N_AXIS];
} override_backup = { .valid = false };

static void save_override_backup (void)
{
    uint_fast8_t idx = N_AXIS;

    do {
        idx--;
        override_backup.acceleration[idx] = settings.axis[idx].acceleration;
    } while(idx);

    override_backup.valid = true;
}

static void restore_override_backup (void)
{
    uint_fast8_t idx = N_AXIS;

    if(override_backup.valid) do {
        idx--;
        settings.axis[idx].acceleration = override_backup.acceleration[idx];
    } while(idx);
}

// Temporarily override acceleration, if 0 restore to setting value.
// Note: only allowed when current state is idle.
bool settings_override_acceleration (uint8_t axis, float acceleration)
{
    sys_state_t state = state_get();

    if(!(state == STATE_IDLE || (state & (STATE_HOMING|STATE_ALARM))))
        return false;

    if(acceleration <= 0.0f) {
        if(override_backup.valid)
            settings.axis[axis].acceleration = override_backup.acceleration[axis];
    } else {
        if(!override_backup.valid)
            save_override_backup();
        settings.axis[axis].acceleration = acceleration * 60.0f * 60.0f; // Limit max to setting value?
    }

    return true;
}

// ---

static void homing_pulloff_init (float pulloff)
{
    coord_data_t distance;
    uint_fast8_t idx = N_AXIS;

    do {
        distance.values[--idx] = pulloff;
    } while(idx);

    limits_homing_pulloff(&distance);
}

#if COMPATIBILITY_LEVEL > 2

static status_code_t set_enable_invert_mask (setting_id_t id, uint_fast16_t int_value)
{
    settings.steppers.enable_invert.mask = int_value ? 0 : AXES_BITMASK;

    return Status_OK;
}

#endif

#if COMPATIBILITY_LEVEL > 1

static status_code_t set_limits_invert_mask (setting_id_t id, uint_fast16_t int_value)
{
    settings.limits.invert.mask = (int_value ? ~(DEFAULT_LIMIT_SIGNALS_INVERT_MASK) : DEFAULT_LIMIT_SIGNALS_INVERT_MASK) & AXES_BITMASK;

    return Status_OK;
}

#endif

static status_code_t set_probe_invert (setting_id_t id, uint_fast16_t int_value)
{
    if(!hal.probe.configure)
        return Status_SettingDisabled;

    settings.probe.invert_probe_pin = (int_value & 0b01);

    if(hal.driver_cap.toolsetter)
        settings.probe.invert_toolsetter_input = !!(int_value & 0b10);

    ioport_setting_changed(id);

    hal.probe.configure(false, false);

    return Status_OK;
}

static status_code_t set_ganged_dir_invert (setting_id_t id, uint_fast16_t int_value)
{
    if(!hal.stepper.get_ganged)
        return Status_SettingDisabled;

    settings.steppers.ganged_dir_invert.mask = int_value & hal.stepper.get_ganged(false).mask;

    return Status_OK;
}

static status_code_t set_stepper_energize_mask (setting_id_t id, uint_fast16_t int_value)
{
    settings.steppers.energize.mask = int_value;

    hal.stepper.enable(settings.steppers.energize, true);

    return Status_OK;
}

static status_code_t set_report_interval (setting_id_t setting, uint_fast16_t int_value)
{
    if((settings.report_interval = int_value) == 0)
        sys.flags.auto_reporting = Off;

    return Status_OK;
}

static status_code_t set_report_mask (setting_id_t id, uint_fast16_t int_value)
{
#if COMPATIBILITY_LEVEL <= 1
    settings.status_report.mask = int_value;
#else
    int_value &= 0b11;
    settings.status_report.mask = (settings.status_report.mask & ~0b11) | int_value;
#endif
<<<<<<< HEAD
#ifndef NO_SAFETY_DOOR_SUPPORT
     { Setting_ParkingPulloutIncrement, Group_SafetyDoor, "Parking pull-out distance", "mm", Format_Decimal, "###0.0", NULL, NULL, Setting_IsExtended, &settings.parking.pullout_increment, NULL, is_setting_available },
     { Setting_ParkingPulloutRate, Group_SafetyDoor, "Parking pull-out rate", "mm/min", Format_Decimal, "###0.0", NULL, NULL, Setting_IsExtended, &settings.parking.pullout_rate, NULL, is_setting_available },
     { Setting_ParkingTarget, Group_SafetyDoor, "Parking target", "mm", Format_Decimal, "-###0.0", "-100000", NULL, Setting_IsExtended, &settings.parking.target, NULL, is_setting_available },
     { Setting_ParkingFastRate, Group_SafetyDoor, "Parking fast rate", "mm/min", Format_Decimal, "###0.0", NULL, NULL, Setting_IsExtended, &settings.parking.rate, NULL, is_setting_available },
     { Setting_RestoreOverrides, Group_General, "Restore overrides", NULL, Format_Bool, NULL, NULL, NULL, Setting_IsExtendedFn, set_restore_overrides, get_int, is_setting_available },
     { Setting_DoorOptions, Group_SafetyDoor, "Safety door options", NULL, Format_Bitfield, "Ignore when idle,Keep coolant state on open", NULL, NULL, Setting_IsExtended, &settings.safety_door.flags.value, NULL, is_setting_available },
#endif
     { Setting_SleepEnable, Group_General, "Sleep enable", NULL, Format_Bool, NULL, NULL, NULL, Setting_IsExtendedFn, set_sleep_enable, get_int, is_setting_available },
     { Setting_HoldActions, Group_General, "Feed hold actions", NULL, Format_Bitfield, "Disable laser during hold,Restore spindle and coolant state on resume", NULL, NULL, Setting_IsExtendedFn, set_hold_actions, get_int, NULL },
     { Setting_ForceInitAlarm, Group_General, "Force init alarm", NULL, Format_Bool, NULL, NULL, NULL, Setting_IsExtendedFn, set_force_initialization_alarm, get_int, NULL },
     { Setting_ProbingFeedOverride, Group_Probing, "Probing feed override", NULL, Format_Bool, NULL, NULL, NULL, Setting_IsExtendedFn, set_probe_allow_feed_override, get_int, is_setting_available },
#if ENABLE_SPINDLE_LINEARIZATION
     { Setting_LinearSpindlePiece1, Group_Spindle, "Spindle linearisation, 1st point", NULL, Format_String, "x(39)", NULL, "39", Setting_IsExtendedFn, set_linear_piece, get_linear_piece, NULL },
  #if SPINDLE_NPWM_PIECES > 1
     { Setting_LinearSpindlePiece2, Group_Spindle, "Spindle linearisation, 2nd point", NULL, Format_String, "x(39)", NULL, "39", Setting_IsExtendedFn, set_linear_piece, get_linear_piece, NULL },
  #endif
  #if SPINDLE_NPWM_PIECES > 2
     { Setting_LinearSpindlePiece3, Group_Spindle, "Spindle linearisation, 3rd point", NULL, Format_String, "x(39)", NULL, "39", Setting_IsExtendedFn, set_linear_piece, get_linear_piece, NULL },
  #endif
  #if SPINDLE_NPWM_PIECES > 3
     { Setting_LinearSpindlePiece4, Group_Spindle, "Spindle linearisation, 4th point", NULL, Format_String, "x(39)", NULL, "39", Setting_IsExtendedFn, set_linear_piece, get_linear_piece, NULL },
  #endif
#endif
     { Setting_SpindlePGain, Group_Spindle_ClosedLoop, "Spindle P-gain", NULL, Format_Decimal, "###0.000", NULL, NULL, Setting_IsExtended, &settings.spindle.pid.p_gain, NULL, is_group_available },
     { Setting_SpindleIGain, Group_Spindle_ClosedLoop, "Spindle I-gain", NULL, Format_Decimal, "###0.000", NULL, NULL, Setting_IsExtended, &settings.spindle.pid.i_gain, NULL, is_group_available },
     { Setting_SpindleDGain, Group_Spindle_ClosedLoop, "Spindle D-gain", NULL, Format_Decimal, "###0.000", NULL, NULL, Setting_IsExtended, &settings.spindle.pid.d_gain, NULL, is_group_available },
     { Setting_SpindleMaxError, Group_Spindle_ClosedLoop, "Spindle PID max error", NULL, Format_Decimal, "###0.000", NULL, NULL, Setting_IsExtended, &settings.spindle.pid.max_error, NULL, is_group_available },
     { Setting_SpindleIMaxError, Group_Spindle_ClosedLoop, "Spindle PID max I error", NULL, Format_Decimal, "###0.000", NULL, NULL, Setting_IsExtended, &settings.spindle.pid.i_max_error, NULL, is_group_available },
     { Setting_PositionPGain, Group_Spindle_Sync, "Spindle sync P-gain", NULL, Format_Decimal, "###0.000", NULL, NULL, Setting_IsExtended, &settings.position.pid.p_gain, NULL, is_group_available },
     { Setting_PositionIGain, Group_Spindle_Sync, "Spindle sync I-gain", NULL, Format_Decimal, "###0.000", NULL, NULL, Setting_IsExtended, &settings.position.pid.i_gain, NULL, is_group_available },
     { Setting_PositionDGain, Group_Spindle_Sync, "Spindle sync D-gain", NULL, Format_Decimal, "###0.000", NULL, NULL, Setting_IsExtended, &settings.position.pid.d_gain, NULL, is_group_available },
     { Setting_PositionIMaxError, Group_Spindle_Sync, "Spindle sync PID max I error", NULL, Format_Decimal, "###0.000", NULL, NULL, Setting_IsExtended, &settings.position.pid.i_max_error, NULL, is_group_available },
     { Setting_AxisStepsPerMM, Group_Axis0, "-axis travel resolution", axis_steps, Format_Decimal, "#####0.000##", NULL, NULL, Setting_IsLegacyFn, set_axis_setting, get_float, NULL, AXIS_OPTS },
     { Setting_AxisMaxRate, Group_Axis0, "-axis maximum rate", axis_rate, Format_Decimal, "#####0.000", NULL, NULL, Setting_IsLegacyFn, set_axis_setting, get_float, NULL, AXIS_OPTS },
     { Setting_AxisAcceleration, Group_Axis0, "-axis acceleration", axis_accel, Format_Decimal, "#####0.000", NULL, NULL, Setting_IsLegacyFn, set_axis_setting, get_float, NULL, AXIS_OPTS },
     { Setting_AxisMaxTravel, Group_Axis0, "-axis maximum travel", axis_dist, Format_Decimal, "#####0.000", NULL, NULL, Setting_IsLegacyFn, set_axis_setting, get_float, NULL, AXIS_OPTS },
#if ENABLE_BACKLASH_COMPENSATION
     { Setting_AxisBacklash, Group_Axis0, "-axis backlash compensation", axis_dist, Format_Decimal, "#####0.000##", NULL, NULL, Setting_IsExtendedFn, set_axis_setting, get_float, NULL, AXIS_OPTS },
#endif
     { Setting_AxisAutoSquareOffset, Group_Axis0, "-axis dual axis offset", "mm", Format_Decimal, "-0.000", "-10", "10", Setting_IsExtendedFn, set_axis_setting, get_float, is_setting_available, AXIS_OPTS },
     { Setting_SpindleAtSpeedTolerance, Group_Spindle, "Spindle at speed tolerance", "percent", Format_Decimal, "##0.0", NULL, NULL, Setting_IsExtended, &settings.spindle.at_speed_tolerance, NULL, is_setting_available },
     { Setting_ToolChangeMode, Group_Toolchange, "Tool change mode", NULL, Format_RadioButtons, "Normal,Manual touch off,Manual touch off @ G59.3,Automatic touch off @ G59.3,Ignore M6", NULL, NULL, Setting_IsExtendedFn, set_tool_change_mode, get_int, NULL },
     { Setting_ToolChangeProbingDistance, Group_Toolchange, "Tool change probing distance", "mm", Format_Decimal, "#####0.0", NULL, NULL, Setting_IsExtendedFn, set_tool_change_probing_distance, get_float, NULL },
     { Setting_ToolChangeFeedRate, Group_Toolchange, "Tool change locate feed rate", "mm/min", Format_Decimal, "#####0.0", NULL, NULL, Setting_IsExtended, &settings.tool_change.feed_rate, NULL, NULL },
     { Setting_ToolChangeSeekRate, Group_Toolchange, "Tool change search seek rate", "mm/min", Format_Decimal, "#####0.0", NULL, NULL, Setting_IsExtended, &settings.tool_change.seek_rate, NULL, NULL },
     { Setting_ToolChangePulloffRate, Group_Toolchange, "Tool change probe pull-off rate", "mm/min", Format_Decimal, "#####0.0", NULL, NULL, Setting_IsExtended, &settings.tool_change.pulloff_rate, NULL, NULL },
     { Setting_ToolChangeRestorePosition, Group_Toolchange, "Restore position after M6", NULL, Format_Bool, NULL, NULL, NULL, Setting_IsExtendedFn, set_tool_restore_pos, get_int, NULL },
     { Setting_DualAxisLengthFailPercent, Group_Limits_DualAxis, "Dual axis length fail", "percent", Format_Decimal, "##0.0", "0", "100", Setting_IsExtended, &settings.homing.dual_axis.fail_length_percent, NULL, is_setting_available },
     { Setting_DualAxisLengthFailMin, Group_Limits_DualAxis, "Dual axis length fail min", "mm", Format_Decimal, "#####0.000", NULL, NULL, Setting_IsExtended, &settings.homing.dual_axis.fail_distance_min, NULL, is_setting_available },
     { Setting_DualAxisLengthFailMax, Group_Limits_DualAxis, "Dual axis length fail max", "mm", Format_Decimal, "#####0.000", NULL, NULL, Setting_IsExtended, &settings.homing.dual_axis.fail_distance_max, NULL, is_setting_available },
#if COMPATIBILITY_LEVEL <= 1
     { Setting_DisableG92Persistence, Group_General, "Disable G92 persistence", NULL, Format_Bool, NULL, NULL, NULL, Setting_IsExtendedFn, set_g92_disable_persistence, get_int, NULL },
#endif
#if N_AXIS > 3
     { Settings_RotaryAxes, Group_Stepper, "Rotary axes", NULL, Format_Bitfield, rotary_axes, NULL, NULL, Setting_IsExtendedFn, set_rotary_axes, get_int, NULL },
#endif
#ifndef NO_SAFETY_DOOR_SUPPORT
     { Setting_DoorSpindleOnDelay, Group_SafetyDoor, "Spindle on delay", "s", Format_Decimal, "#0.0", "0.5", "20", Setting_IsExtended, &settings.safety_door.spindle_on_delay, NULL, is_setting_available },
     { Setting_DoorCoolantOnDelay, Group_SafetyDoor, "Coolant on delay", "s", Format_Decimal, "#0.0", "0.5", "20", Setting_IsExtended, &settings.safety_door.coolant_on_delay, NULL, is_setting_available },
#endif
     { Setting_SpindleOnDelay, Group_Spindle, "Spindle on delay", "s", Format_Decimal, "#0.0", "0.5", "20", Setting_IsExtended, &settings.safety_door.spindle_on_delay, NULL, is_setting_available },
     { Setting_SpindleType, Group_Spindle, "Default spindle", NULL, Format_RadioButtons, spindle_types, NULL, NULL, Setting_IsExtendedFn, set_default_spindle, get_int, is_setting_available },
     { Setting_PlannerBlocks, Group_General, "Planner buffer blocks", NULL, Format_Int16, "####0", "30", "1000", Setting_IsExtended, &settings.planner_buffer_blocks, NULL, NULL, { .reboot_required = On } },
     { Setting_TicksSecond, Group_General, "Acceleration ticks per second", NULL, Format_Int16, "####0", "1", "16000", Setting_IsExtended, &settings.acceleration_ticks_second, NULL, NULL, { .reboot_required = On } },
     { Setting_AutoReportInterval, Group_General, "Autoreport interval", "ms", Format_Int16, "###0", "100", "1000", Setting_IsExtendedFn, set_report_interval, get_int, NULL, { .reboot_required = On, .allow_null = On } },
//     { Setting_TimeZoneOffset, Group_General, "Timezone offset", NULL, Format_Decimal, "-#0.00", "0", "12", Setting_IsExtended, &settings.timezone, NULL, NULL },
     { Setting_UnlockAfterEStop, Group_General, "Unlock required after E-Stop", NULL, Format_Bool, NULL, NULL, NULL, Setting_IsExtendedFn, set_estop_unlock, get_int, is_setting_available },
#if NGC_EXPRESSIONS_ENABLE
     { Setting_NGCDebugOut, Group_General, "Output NGC debug messages", NULL, Format_Bool, NULL, NULL, NULL, Setting_IsExtendedFn, set_ngc_debug_out, get_int, NULL },
#endif
#if COMPATIBILITY_LEVEL <= 1
     { Setting_OffsetLock, Group_General, "Lock coordinate systems", NULL, Format_Bitfield, "G59.1,G59.2,G59.3", NULL, NULL, Setting_IsExtendedFn, set_offset_lock, get_int, NULL },
#endif
     { Setting_EncoderSpindle, Group_Spindle, "Encoder spindle", NULL, Format_RadioButtons, spindle_types, NULL, NULL, Setting_IsExtendedFn, set_encoder_spindle, get_int, is_setting_available },
#if N_AXIS > 3
     { Setting_RotaryWrap, Group_Stepper, "Fast rotary go to G28", NULL, Format_Bitfield, rotary_axes, NULL, NULL, Setting_IsExtendedFn, set_rotary_wrap_axes, get_int, NULL },
#endif
     { Setting_FSOptions, Group_General, "File systems options", NULL, Format_Bitfield, fs_options, NULL, NULL, Setting_IsExtended, &settings.fs_options.mask, NULL, is_setting_available },
     { Setting_HomePinsInvertMask, Group_Limits, "Invert home inputs", NULL, Format_AxisMask, NULL, NULL, NULL, Setting_IsExtended, &settings.home_invert.mask, NULL, is_setting_available },
     { Setting_HoldCoolantOnDelay, Group_Coolant, "Coolant on delay", "s", Format_Decimal, "#0.0", "0.5", "20", Setting_IsExtended, &settings.safety_door.coolant_on_delay, NULL, is_setting_available }
};

#ifndef NO_SETTINGS_DESCRIPTIONS

PROGMEM static const setting_descr_t setting_descr[] = {
    { Setting_PulseMicroseconds, "Sets time length per step. Minimum 2 microseconds.\\n\\n"
                                 "This needs to be reduced from the default value of 10 when max. step rates exceed approximately 80 kHz."
    },
    { Setting_StepperIdleLockTime, "Sets a short hold delay when stopping to let dynamics settle before disabling steppers. Value 255 keeps motors enabled." },
    { Setting_StepInvertMask, "Inverts the step signals (active low)." },
    { Setting_DirInvertMask, "Inverts the direction signals (active low)." },
#if COMPATIBILITY_LEVEL <= 2
    { Setting_InvertStepperEnable, "Inverts the stepper driver enable signals. Most drivers uses active low enable requiring inversion.\\n\\n"
                                   "NOTE: If the stepper drivers shares the same enable signal only X is used."
    },
#else
    { Setting_InvertStepperEnable, "Inverts the stepper driver enable signals. Drivers using active high enable require inversion.\\n\\n" },
#endif
    { Setting_LimitPinsInvertMask, "Inverts the axis limit input signals." },
    { Setting_InvertProbePin, "Inverts the probe input signal(s)." },
    { Setting_SpindlePWMOptions, "Enable controls PWM output availability.\\n"
                                 "When `RPM controls spindle enable signal` is checked and M3 or M4 is active S0 switches it off and S > 0 switches it on."
    },
    { Setting_GangedDirInvertMask, "Inverts the direction signals for the second motor used for ganged axes.\\n\\n"
                                   "NOTE: This inversion will be applied in addition to the inversion from setting $3."
    },
    { Setting_StatusReportMask, "Specifies optional data included in status reports and if report is sent when homing.\\n"
                                "If Run substatus is enabled it may be used for simple probe protection.\\n\\n"
                                "NOTE: Parser state will be sent separately after the status report and only on changes."
    },
    { Setting_JunctionDeviation, "Sets how fast grblHAL travels through consecutive motions. Lower value slows it down." },
    { Setting_ArcTolerance, "Sets the G2 and G3 arc tracing accuracy based on radial error. Beware: A very small value may effect performance." },
    { Setting_ReportInches, "Enables inch units when returning any position and rate value that is not a settings value." },
    { Setting_ControlInvertMask, "Inverts the control signals (active low).\\n"
                                 "NOTE: Block delete, Optional stop, EStop and Probe connected are optional signals, availability is driver dependent."
    },
    { Setting_CoolantInvertMask, "Inverts the coolant and mist signals (active low)." },
    { Setting_SpindleInvertMask, "Inverts the spindle on, counterclockwise and PWM signals (active low)." },
    { Setting_ControlPullUpDisableMask, "Disable the control signals pullup resistors. Potentially enables pulldown resistor if available.\\n"
                                        "NOTE: Block delete, Optional stop and EStop are optional signals, availability is driver dependent."
    },
    { Setting_LimitPullUpDisableMask, "Disable the limit signals pullup resistors. Potentially enables pulldown resistors if available."},
    { Setting_ProbePullUpDisable, "Disable the probe signal pullup resistor(s). Potentially enables pulldown resistor(s) if available." },
    { Setting_SoftLimitsEnable, "Enables soft limits checks within machine travel and sets alarm when exceeded. Requires homing." },
    { Setting_HardLimitsEnable, "When enabled immediately halts motion and throws an alarm when a limit switch is triggered. In strict mode only homing is possible when a switch is engaged." },
    { Setting_HomingEnable, "Enables homing cycle. Requires limit switches on axes to be automatically homed.\\n\\n"
                            "When `Enable single axis commands` is checked, single axis homing can be performed by $H<axis letter> commands.\\n\\n"
                            "When `Allow manual` is checked, axes not homed automatically may be homed manually by $H or $H<axis letter> commands.\\n\\n"
                            "`Override locks` is for allowing a soft reset to disable `Homing on startup required`."
    },
    { Setting_HomingDirMask, "Homing searches for a switch in the positive direction. Set axis bit to search in negative direction." },
    { Setting_HomingFeedRate, "Feed rate to slowly engage limit switch to determine its location accurately." },
    { Setting_HomingSeekRate, "Seek rate to quickly find the limit switch before the slower locating phase." },
    { Setting_HomingDebounceDelay, "Sets a short delay between phases of homing cycle to let a switch debounce." },
    { Setting_HomingPulloff, "Retract distance after triggering switch to disengage it. Homing will fail if switch isn't cleared." },
    { Setting_G73Retract, "G73 retract distance (for chip breaking drilling)." },
    { Setting_PulseDelayMicroseconds, "Step pulse delay.\\n\\n"
                                      "Normally leave this at 0 as there is an implicit delay on direction changes when AMASS is active."
    },
    { Setting_RpmMax, "Maximum spindle speed, can be overridden by spindle plugins." },
    { Setting_RpmMin, "Minimum spindle speed, can be overridden by spindle plugins.\\n\\n"
                      "When set > 0 $35 (PWM min value) may have to be set to get the configured RPM."},
#if !LATHE_UVW_OPTION
    { Setting_Mode, "Laser mode: consecutive G1/2/3 commands will not halt when spindle speed is changed.\\n"
                    "Lathe mode: allows use of G7, G8, G96 and G97."
    },
#endif
    { Setting_PWMFreq, "Spindle PWM frequency." },
    { Setting_PWMOffValue, "Spindle PWM off value in percent (duty cycle)." },
    { Setting_PWMMinValue, "Spindle PWM min value in percent (duty cycle)." },
    { Setting_PWMMaxValue, "Spindle PWM max value in percent (duty cycle)." },
    { Setting_SteppersEnergize, "Specifies which steppers not to disable when stopped." },
    { Setting_SpindlePPR, "Spindle encoder pulses per revolution." },
    { Setting_EnableLegacyRTCommands, "Enables \"normal\" processing of ?, ! and ~ characters when part of $-setting or comment. If disabled then they are added to the input string instead." },
    { Setting_JogSoftLimited, "Limit jog commands to machine limits for homed axes." },
    { Setting_ParkingEnable, "Enables parking cycle, requires parking axis homed." },
    { Setting_ParkingAxis, "Define which axis that performs the parking motion." },
    { Setting_HomingLocateCycles, "Number of homing passes. Minimum 1, maximum 128." },
    { Setting_HomingCycle_1, "Axes to home in first pass." },
    { Setting_HomingCycle_2, "Axes to home in second pass." },
    { Setting_HomingCycle_3, "Axes to home in third pass." },
#ifdef A_AXIS
    { Setting_HomingCycle_4, "Axes to home in fourth pass." },
#endif
#ifdef B_AXIS
    { Setting_HomingCycle_5, "Axes to home in fifth pass." },
#endif
#ifdef C_AXIS
    { Setting_HomingCycle_6, "Axes to home in sixth pass." },
#endif
    { Setting_JogStepSpeed, "Step jogging speed in millimeters per minute." },
    { Setting_JogSlowSpeed, "Slow jogging speed in millimeters per minute." },
    { Setting_JogFastSpeed, "Fast jogging speed in millimeters per minute." },
    { Setting_JogStepDistance, "Jog distance for single step jogging." },
    { Setting_JogSlowDistance, "Jog distance before automatic stop." },
    { Setting_JogFastDistance, "Jog distance before automatic stop." },
#ifndef NO_SAFETY_DOOR_SUPPORT
    { Setting_ParkingPulloutIncrement, "Spindle pull-out and plunge distance in mm.Incremental distance." },
    { Setting_ParkingPulloutRate, "Spindle pull-out/plunge slow feed rate in mm/min." },
    { Setting_ParkingTarget, "Parking axis target. In mm, as machine coordinate [-max_travel, 0]." },
    { Setting_ParkingFastRate, "Parking fast rate to target after pull-out in mm/min." },
    { Setting_RestoreOverrides, "Restore overrides to default values at program end." },
    { Setting_DoorOptions, "Enable this if it is desirable to open the safety door when in IDLE mode (eg. for jogging)." },
#endif
    { Setting_SleepEnable, "Enable sleep mode." },
    { Setting_HoldActions, "Actions taken during feed hold and on resume from feed hold." },
    { Setting_ForceInitAlarm, "Start in alarm mode after a cold reset." },
    { Setting_ProbingFeedOverride, "Allow feed override during probing." },
#if ENABLE_SPINDLE_LINEARIZATION
     { Setting_LinearSpindlePiece1, "Comma separated list of values: RPM_MIN, RPM_LINE_A1, RPM_LINE_B1, set to blank to disable." },
  #if SPINDLE_NPWM_PIECES > 1
     { Setting_LinearSpindlePiece2, "Comma separated list of values: RPM_POINT12, RPM_LINE_A2, RPM_LINE_B2, set to blank to disable." },
  #endif
  #if SPINDLE_NPWM_PIECES > 2
     { Setting_LinearSpindlePiece3, "Comma separated list of values: RPM_POINT23, RPM_LINE_A3, RPM_LINE_B3, set to blank to disable." },
  #endif
  #if SPINDLE_NPWM_PIECES > 3
     { Setting_LinearSpindlePiece4, "Comma separated list of values: RPM_POINT34, RPM_LINE_A4, RPM_LINE_B4, set to blank to disable." },
  #endif
#endif
    { Setting_SpindlePGain, "" },
    { Setting_SpindleIGain, "" },
    { Setting_SpindleDGain, "" },
    { Setting_SpindleMaxError, "" },
    { Setting_SpindleIMaxError, "Spindle PID max integrator error." },
    { Setting_PositionPGain, "" },
    { Setting_PositionIGain, "" },
    { Setting_PositionDGain, "" },
    { Setting_PositionIMaxError, "Spindle sync PID max integrator error." },
    { Setting_AxisStepsPerMM, "Travel resolution in steps per millimeter." },
    { (setting_id_t)(Setting_AxisStepsPerMM + 1), "Travel resolution in steps per degree." }, // "Hack" to get correct description for rotary axes
    { Setting_AxisMaxRate, "Maximum rate. Used as G0 rapid rate." },
    { Setting_AxisAcceleration, "Acceleration. Used for motion planning to not exceed motor torque and lose steps." },
    { Setting_AxisMaxTravel, "Maximum axis travel distance from homing switch. Determines valid machine space for soft-limits and homing search distances." },
#if ENABLE_BACKLASH_COMPENSATION
    { Setting_AxisBacklash, "Backlash distance to compensate for." },
#endif
    { Setting_AxisAutoSquareOffset, "Offset between sides to compensate for homing switches inaccuracies." },
    { Setting_SpindleAtSpeedTolerance, "Spindle at speed tolerance as percentage deviation from programmed speed, set to 0 to disable.\\n"
                                       "If not within tolerance when checked after spindle on delay ($392) alarm 14 is raised."
    },
    { Setting_ToolChangeMode, "Normal: allows jogging for manual touch off. Set new position manually.\\n\\n"
                              "Manual touch off: retracts tool axis to home position for tool change, use jogging or $TPW for touch off.\\n\\n"
                              "Manual touch off @ G59.3: retracts tool axis to home position then to G59.3 position for tool change, use jogging or $TPW for touch off.\\n\\n"
                              "Automatic touch off @ G59.3: retracts tool axis to home position for tool change, then to G59.3 position for automatic touch off.\\n\\n"
                              "All modes except \"Normal\" and \"Ignore M6\" returns the tool (controlled point) to original position after touch off."
    },
    { Setting_ToolChangeProbingDistance, "Maximum probing distance for automatic or $TPW touch off." },
    { Setting_ToolChangeFeedRate, "Feed rate to slowly engage tool change sensor to determine the tool offset accurately." },
    { Setting_ToolChangeSeekRate, "Seek rate to quickly find the tool change sensor before the slower locating phase." },
    { Setting_ToolChangePulloffRate, "Pull-off rate for the retract move before the slower locating phase." },
    { Setting_ToolChangeRestorePosition, "When set the spindle is moved so that the controlled point (tool tip) is the same as before the M6 command, if not the spindle is only moved to the Z home position." },
    { Setting_DualAxisLengthFailPercent, "Dual axis length fail in percent of axis max travel." },
    { Setting_DualAxisLengthFailMin, "Dual axis length fail minimum distance." },
    { Setting_DualAxisLengthFailMax, "Dual axis length fail minimum distance." },
#if COMPATIBILITY_LEVEL <= 1
    { Setting_DisableG92Persistence, "Disables save/restore of G92 offset to non-volatile storage (NVS)." },
#endif
#if N_AXIS > 3
     { Settings_RotaryAxes, "Designates axes as rotary, interpretation some other relevant axis settings is changed accordingly." },
#endif
#ifndef NO_SAFETY_DOOR_SUPPORT
    { Setting_DoorSpindleOnDelay, "Delay to allow spindle to spin up after safety door is opened or feed hold is canceled." },
    { Setting_DoorCoolantOnDelay, "Delay to allow coolant to restart after safety door is opened or feed hold is canceled." },
#else
    { Setting_DoorSpindleOnDelay, "Delay to allow spindle to spin up when spindle at speed tolerance is > 0." },
#endif
    { Setting_SpindleOnDelay, "Delay to allow spindle to restart after feed hold is canceled." },
    { Setting_SpindleType, "Spindle selected on startup." },
    { Setting_PlannerBlocks, "Number of blocks in the planner buffer." },
    { Setting_AutoReportInterval, "Interval the real time report will be sent, set to 0 to disable." },
    { Setting_TimeZoneOffset, "Offset in hours from UTC." },
    { Setting_UnlockAfterEStop, "If set unlock (by sending $X) is required after resetting a cleared E-Stop condition." },
#if COMPATIBILITY_LEVEL <= 1
     { Setting_OffsetLock, "Lock coordinate systems against accidental changes." },
#endif
#if NGC_EXPRESSIONS_ENABLE
    { Setting_NGCDebugOut, "Example: (debug, metric mode: #<_metric>, coord system: #5220)" },
#endif
    { Setting_EncoderSpindle, "Specifies which spindle has the encoder attached." },
#if N_AXIS > 3
    { Setting_RotaryWrap, "Perform fast move to angle stored in G28 position.\\n"
                          "Use:\\n"
                          " G91G28<axisletter>0\\n"
                          " G90\\n"
    },
#endif
    { Setting_FSOptions, "Auto mount SD card on startup." },
    { Setting_HomePinsInvertMask, "Inverts the axis home input signals." },
    { Setting_HoldCoolantOnDelay, "Delay to allow coolant to restart after feed hold is canceled." }
};

#endif

static setting_details_t setting_details = {
    .groups = setting_group_detail,
    .n_groups = sizeof(setting_group_detail) / sizeof(setting_group_detail_t),
    .settings = setting_detail,
    .n_settings = sizeof(setting_detail) / sizeof(setting_detail_t),
#ifndef NO_SETTINGS_DESCRIPTIONS
    .descriptions = setting_descr,
    .n_descriptions = sizeof(setting_descr) / sizeof(setting_descr_t),
#endif
    .save = settings_write_global
};

// Acceleration override

static struct {
    bool valid;
    float acceleration[N_AXIS];
} override_backup = { .valid = false };

static void save_override_backup (void)
{
    uint_fast8_t idx = N_AXIS;

    do {
        idx--;
        override_backup.acceleration[idx] = settings.axis[idx].acceleration;
    } while(idx);

    override_backup.valid = true;
}

static void restore_override_backup (void)
{
    uint_fast8_t idx = N_AXIS;

    if(override_backup.valid) do {
        idx--;
        settings.axis[idx].acceleration = override_backup.acceleration[idx];
    } while(idx);
}

// Temporarily override acceleration, if 0 restore to setting value.
// Note: only allowed when current state is idle.
bool settings_override_acceleration (uint8_t axis, float acceleration)
{
    sys_state_t state = state_get();

    if(!(state == STATE_IDLE || (state & (STATE_HOMING|STATE_ALARM))))
        return false;

    if(acceleration <= 0.0f) {
        if(override_backup.valid)
            settings.axis[axis].acceleration = override_backup.acceleration[axis];
    } else {
        if(!override_backup.valid)
            save_override_backup();
        settings.axis[axis].acceleration = acceleration * 60.0f * 60.0f; // Limit max to setting value?
    }

    return true;
}

// ---

static void homing_pulloff_init (float pulloff)
{
    coord_data_t distance;
    uint_fast8_t idx = N_AXIS;

    do {
        distance.values[--idx] = pulloff;
    } while(idx);

    limits_homing_pulloff(&distance);
}

static setting_details_t *settingsd = &setting_details;

void settings_register (setting_details_t *details)
{
    settingsd->next = details;
    settingsd = details;
}

setting_details_t *settings_get_details (void)
{
    return &setting_details;
}

#if COMPATIBILITY_LEVEL > 2

static status_code_t set_enable_invert_mask (setting_id_t id, uint_fast16_t int_value)
{
    settings.steppers.enable_invert.mask = int_value ? 0 : AXES_BITMASK;

    return Status_OK;
}

#endif

#if COMPATIBILITY_LEVEL > 1

static status_code_t set_limits_invert_mask (setting_id_t id, uint_fast16_t int_value)
{
    settings.limits.invert.mask = (int_value ? ~(DEFAULT_LIMIT_SIGNALS_INVERT_MASK) : DEFAULT_LIMIT_SIGNALS_INVERT_MASK) & AXES_BITMASK;

    return Status_OK;
}

#endif

static status_code_t set_probe_invert (setting_id_t id, uint_fast16_t int_value)
{
    if(!hal.probe.configure)
        return Status_SettingDisabled;

    settings.probe.invert_probe_pin = (int_value & 0b01);

    if(hal.driver_cap.toolsetter)
        settings.probe.invert_toolsetter_input = !!(int_value & 0b10);

    ioport_setting_changed(id);

    hal.probe.configure(false, false);

    return Status_OK;
}

static status_code_t set_ganged_dir_invert (setting_id_t id, uint_fast16_t int_value)
{
    if(!hal.stepper.get_ganged)
        return Status_SettingDisabled;

    settings.steppers.ganged_dir_invert.mask = int_value & hal.stepper.get_ganged(false).mask;

    return Status_OK;
}

static status_code_t set_stepper_energize_mask (setting_id_t id, uint_fast16_t int_value)
{
    settings.steppers.energize.mask = int_value;

    hal.stepper.enable(settings.steppers.energize, true);

    return Status_OK;
}

static status_code_t set_report_interval (setting_id_t setting, uint_fast16_t int_value)
{
    if((settings.report_interval = int_value) == 0)
        sys.flags.auto_reporting = Off;

    return Status_OK;
}

static status_code_t set_report_mask (setting_id_t id, uint_fast16_t int_value)
{
#if COMPATIBILITY_LEVEL <= 1
    settings.status_report.mask = int_value;
#else
    int_value &= 0b11;
    settings.status_report.mask = (settings.status_report.mask & ~0b11) | int_value;
#endif
=======
>>>>>>> c342fae4

    return Status_OK;
}

static status_code_t set_report_inches (setting_id_t id, uint_fast16_t int_value)
{
    settings.flags.report_inches = int_value != 0;
    report_init();
    system_flag_wco_change(); // Make sure WCO is immediately updated.

    return Status_OK;
}

#if NGC_EXPRESSIONS_ENABLE

static status_code_t set_ngc_debug_out (setting_id_t id, uint_fast16_t int_value)
{
    settings.flags.ngc_debug_out = int_value != 0;
    report_init();
    system_flag_wco_change(); // Make sure WCO is immediately updated.

    return Status_OK;
}

#endif

static status_code_t set_control_invert (setting_id_t id, uint_fast16_t int_value)
{
    settings.control_invert.mask = (int_value & hal.signals_cap.mask) | limits_override.mask;

    ioport_setting_changed(id);
    system_init_switches();

    return Status_OK;
}

static status_code_t set_pwm_mode (setting_id_t id, uint_fast16_t int_value)
{
    settings.pwm_spindle.flags.enable_rpm_controlled = int_value != 0;

    return Status_OK;
}

static status_code_t set_pwm_options (setting_id_t id, uint_fast16_t int_value)
{
    if(int_value & 0x001) {
        if(int_value > 0b111)
            return Status_SettingValueOutOfRange;
        settings.pwm_spindle.flags.pwm_disable = Off;
        settings.pwm_spindle.flags.enable_rpm_controlled = !!(int_value & 0b010);
        settings.pwm_spindle.flags.laser_mode_disable = !!(int_value & 0b100);
    } else {
        settings.pwm_spindle.flags.pwm_disable = On;
        settings.pwm_spindle.flags.enable_rpm_controlled = settings.pwm_spindle.flags.laser_mode_disable = Off;
    }

    return Status_OK;
}

typedef struct {
    uint8_t ref_id;
    spindle_id_t spindle_id;
} spindle_map_t;

static bool get_spindle_ref_id (spindle_info_t *spindle, void *map)
{
    bool ok;

    if((ok = spindle->id == ((spindle_map_t *)map)->spindle_id))
        ((spindle_map_t *)map)->ref_id = spindle->ref_id;

    return ok;
}

static status_code_t set_default_spindle (setting_id_t id, uint_fast16_t int_value)
{
    status_code_t status;
    spindle_map_t spindle = { .spindle_id = int_value };

    if((status = spindle_enumerate_spindles(get_spindle_ref_id, &spindle) ? Status_OK : Status_SettingValueOutOfRange) == Status_OK) {

        settings.spindle.ref_id = spindle.ref_id;

        spindle_select(spindle.spindle_id);
    }

    return status;
}

static status_code_t set_encoder_spindle (setting_id_t id, uint_fast16_t int_value)
{
    status_code_t status;
    spindle_map_t spindle = { .spindle_id = int_value };

    if((status = spindle_enumerate_spindles(get_spindle_ref_id, &spindle) ? Status_OK : Status_SettingValueOutOfRange) == Status_OK)
        settings.spindle.encoder_spindle = spindle.ref_id;

    return status;
}

static status_code_t set_spindle_invert (setting_id_t id, uint_fast16_t int_value)
{
    settings.pwm_spindle.invert.mask = int_value;
    if(settings.pwm_spindle.invert.pwm && !spindle_get_caps(false).pwm_invert) {
        settings.pwm_spindle.invert.pwm = Off;
        return Status_SettingDisabled;
    }

    return Status_OK;
}

static status_code_t set_control_disable_pullup (setting_id_t id, uint_fast16_t int_value)
{
    settings.control_disable_pullup.mask = int_value & (hal.signals_cap.mask & ~limits_override.mask);

    ioport_setting_changed(id);

    return Status_OK;
}

static status_code_t set_probe_disable_pullup (setting_id_t id, uint_fast16_t int_value)
{
    if(!hal.probe.configure)
        return Status_SettingDisabled;

    settings.probe.disable_probe_pullup = (int_value & 0b01);

    if(hal.driver_cap.toolsetter)
        settings.probe.disable_toolsetter_pullup = !!(int_value & 0b10);

    ioport_setting_changed(id);

    return Status_OK;
}

static void tmp_set_soft_limits (void)
{
    sys.soft_limits.mask = 0;

    if(settings.limits.soft_enabled.mask) {
        uint_fast8_t idx = N_AXIS;
        do {
            idx--;
            if(bit_istrue(settings.limits.soft_enabled.mask, bit(idx)) && settings.axis[idx].max_travel < -0.0f)
                bit_true(sys.soft_limits.mask, bit(idx));
        } while(idx);
    }
}

static status_code_t set_soft_limits_enable (setting_id_t id, uint_fast16_t int_value)
{
    if(int_value && !settings.homing.flags.enabled)
        return Status_SoftLimitError;

    settings.limits.soft_enabled.mask = int_value ? AXES_BITMASK : 0;

    tmp_set_soft_limits();

    return Status_OK;
}

static status_code_t set_estop_unlock (setting_id_t id, uint_fast16_t int_value)
{
    if(!hal.signals_cap.e_stop)
        return Status_SettingDisabled;

    settings.flags.no_unlock_after_estop = int_value == 0;

    return Status_OK;
}

static inline void tmp_set_hard_limits (void)
{
    sys.hard_limits.mask = settings.limits.flags.hard_enabled ? AXES_BITMASK : 0;
  #if N_AXIS > 3
    if(settings.limits.flags.hard_disabled_rotary)
        sys.hard_limits.mask &= ~settings.steppers.is_rotary.mask;
  #endif
}

static status_code_t set_hard_limits_enable (setting_id_t id, uint_fast16_t int_value)
{
    if((settings.limits.flags.hard_enabled = bit_istrue(int_value, bit(0)))) {
#if COMPATIBILITY_LEVEL <= 1
        settings.limits.flags.check_at_init = bit_istrue(int_value, bit(1));
  #if N_AXIS > 3
        settings.limits.flags.hard_disabled_rotary = bit_istrue(int_value, bit(2));
  #endif
#endif
    } else
        settings.limits.flags.check_at_init = settings.limits.flags.hard_disabled_rotary = Off;

    tmp_set_hard_limits();
    hal.limits.enable(settings.limits.flags.hard_enabled, (axes_signals_t){0}); // Change immediately. NOTE: Nice to have but could be problematic later.

    return Status_OK;
}

static status_code_t set_jog_soft_limited (setting_id_t id, uint_fast16_t int_value)
{
    if (int_value && !settings.homing.flags.enabled)
        return Status_SoftLimitError;

    settings.limits.flags.jog_soft_limited = int_value != 0;

    return Status_OK;
}

static status_code_t set_enable_legacy_rt_commands (setting_id_t id, uint_fast16_t int_value)
{
    settings.flags.legacy_rt_commands = int_value != 0;

    return Status_OK;
}

#if !LATHE_UVW_OPTION

static status_code_t set_mode (setting_id_t id, uint_fast16_t int_value)
{
    switch((machine_mode_t)int_value) {

        case Mode_Standard:
           gc_state.modal.diameter_mode = false;
           break;

        case Mode_Laser:
            if(!spindle_get_caps(false).laser)
                return Status_SettingDisabledLaser;
            gc_state.modal.diameter_mode = false;
            break;

         case Mode_Lathe:
            break;

         default: // Mode_Standard
            return Status_InvalidStatement;
    }

    machine_mode_changed = true;
    settings.mode = (machine_mode_t)int_value;

    return Status_OK;
}

#endif // LATHE_UVW_OPTION

#ifndef NO_SAFETY_DOOR_SUPPORT

static status_code_t set_parking_enable (setting_id_t id, uint_fast16_t int_value)
{
    settings.parking.flags.value = bit_istrue(int_value, bit(0)) ? (int_value & 0x07) : 0;

    return Status_OK;
}

static status_code_t set_restore_overrides (setting_id_t id, uint_fast16_t int_value)
{
    settings.flags.restore_overrides = int_value != 0;

    return Status_OK;
}

#endif // NO_SAFETY_DOOR_SUPPORT

static status_code_t set_homing_cycle (setting_id_t id, uint_fast16_t int_value)
{
    settings.homing.cycle[id - Setting_HomingCycle_1].mask = int_value;
    limits_set_homing_axes();

    return Status_OK;
}

static status_code_t set_homing_pulloff (setting_id_t id, float value)
{
    settings.homing.pulloff = value;

    homing_pulloff_init(value);

    return Status_OK;
}

static status_code_t set_homing_feedrates (setting_id_t id, float value)
{
    uint_fast8_t idx = N_AXIS;

    if(!settings.homing.flags.per_axis_feedrates) switch(id) {

        case Setting_HomingFeedRate:
            do {
                settings.axis[--idx].homing_feed_rate = value;
            } while(idx);
            break;

        case Setting_HomingSeekRate:
            do {
                settings.axis[--idx].homing_seek_rate = value;
            } while(idx);
            break;

        default:
            break;
    }

    return settings.homing.flags.per_axis_feedrates ? Status_SettingDisabled : Status_OK;
}

static status_code_t set_homing_enable (setting_id_t id, uint_fast16_t int_value)
{
    bool reset_feeds = !settings.homing.flags.enabled || settings.homing.flags.per_axis_feedrates;

    settings.homing.flags.value = int_value;

    if(settings.homing.flags.enabled) {
#if COMPATIBILITY_LEVEL > 1
        settings.homing.flags.enabled = On;
        settings.homing.flags.init_lock = DEFAULT_HOMING_INIT_LOCK;
        settings.homing.flags.single_axis_commands = DEFAULT_HOMING_SINGLE_AXIS_COMMANDS;
        settings.homing.flags.force_set_origin = DEFAULT_HOMING_FORCE_SET_ORIGIN;
        settings.homing.flags.manual = DEFAULT_HOMING_ALLOW_MANUAL;
        settings.homing.flags.override_locks = DEFAULT_HOMING_OVERRIDE_LOCKS;
        settings.homing.flags.keep_on_reset = DEFAULT_HOMING_KEEP_STATUS_ON_RESET;
        settings.homing.flags.use_limit_switches = DEFAULT_HOMING_USE_LIMIT_SWITCHES;
        settings.limits.flags.two_switches = DEFAULT_LIMITS_TWO_SWITCHES_ON_AXES;
#else
        settings.limits.flags.two_switches = settings.homing.flags.two_switches;
        settings.homing.flags.two_switches = Off;
#endif
    } else {
        settings.homing.flags.enabled = On;
        set_soft_limits_enable(Setting_SoftLimitsEnable, 0); // Force disable soft-limits.
        settings.homing.flags.value = 0;
        settings.limits.flags.jog_soft_limited = Off;
    }

    if(settings.homing.flags.enabled && reset_feeds && !settings.homing.flags.per_axis_feedrates) {
        set_homing_feedrates(Setting_HomingFeedRate, settings.axis[0].homing_feed_rate);
        set_homing_feedrates(Setting_HomingSeekRate, settings.axis[0].homing_seek_rate);
    }

    settings.homing.flags.use_limit_switches &= hal.homing.get_state != NULL;

    return Status_OK;
}

static status_code_t set_sleep_enable (setting_id_t id, uint_fast16_t int_value)
{
    settings.flags.sleep_enable = int_value != 0;

    return Status_OK;
}

static status_code_t set_hold_actions (setting_id_t id, uint_fast16_t int_value)
{
    settings.flags.disable_laser_during_hold = bit_istrue(int_value, bit(0));
    settings.flags.restore_after_feed_hold = bit_istrue(int_value, bit(1));

    return Status_OK;
}

#if COMPATIBILITY_LEVEL <= 1
static status_code_t set_g92_disable_persistence (setting_id_t id, uint_fast16_t int_value)
{
    settings.flags.g92_is_volatile = int_value != 0;

    return Status_OK;
}
#endif

static status_code_t set_force_initialization_alarm (setting_id_t id, uint_fast16_t int_value)
{
    settings.flags.force_initialization_alarm = int_value != 0;

    return Status_OK;
}

static status_code_t set_probe_allow_feed_override (setting_id_t id, uint_fast16_t int_value)
{
    settings.probe.allow_feed_override = int_value != 0;

    return Status_OK;
}

static status_code_t set_tool_change_mode (setting_id_t id, uint_fast16_t int_value)
{
    if(!hal.driver_cap.atc && hal.stream.suspend_read && int_value <= ToolChange_Ignore) {
#if COMPATIBILITY_LEVEL > 1
        if((toolchange_mode_t)int_value == ToolChange_Manual_G59_3 || (toolchange_mode_t)int_value == ToolChange_SemiAutomatic)
            return Status_InvalidStatement;
#endif
        settings.tool_change.mode = (toolchange_mode_t)int_value;
        tc_init();
    } else
        return Status_InvalidStatement;

    return Status_OK;
}

static status_code_t set_tool_change_probing_distance (setting_id_t id, float value)
{
    if(hal.driver_cap.atc)
        return Status_InvalidStatement;

    settings.tool_change.probing_distance = value;

    return Status_OK;
}

static status_code_t set_tool_restore_pos (setting_id_t id, uint_fast16_t int_value)
{
    if(hal.driver_cap.atc)
        return Status_InvalidStatement;

    settings.flags.no_restore_position_after_M6 = int_value == 0;

    return Status_OK;
}

static inline void set_axis_unit (const setting_detail_t *setting, const char *unit)
{
    // TODO: add length check
    if(unit)
        strcpy((char *)setting->unit, unit);
}

#if N_AXIS > 3

static status_code_t set_rotary_axes (setting_id_t id, uint_fast16_t int_value)
{
    settings.steppers.is_rotary.mask = (int_value << 3) & AXES_BITMASK;

    return Status_OK;
}

static status_code_t set_rotary_wrap_axes (setting_id_t id, uint_fast16_t int_value)
{
    settings.steppers.rotary_wrap.mask = (int_value << 3) & AXES_BITMASK;

    return Status_OK;
}

static inline bool axis_is_rotary (uint_fast8_t axis_idx)
{
    return bit_istrue(settings.steppers.is_rotary.mask, bit(axis_idx));
}

static const char *set_axis_setting_unit (setting_id_t setting_id, uint_fast8_t axis_idx)
{
    char *unit = NULL;

    bool is_rotary = axis_is_rotary(axis_idx);

    switch(setting_id) {

        case Setting_AxisStepsPerMM:
            unit = is_rotary ? "step/deg" : "step/mm";
            break;

        case Setting_AxisMaxRate:
            unit = is_rotary ? "deg/min" : "mm/min";
            break;

        case Setting_AxisAcceleration:
            unit = is_rotary ? "deg/sec^2" : "mm/sec^2";
            break;

#if ENABLE_JERK_ACCELERATION   
        case Setting_AxisJerk:
            unit = is_rotary ? "deg/sec^3" : "mm/sec^3";
            break;
#endif

        case Setting_AxisMaxTravel:
        case Setting_AxisBacklash:
            unit = is_rotary ? "deg" : "mm";
            break;

        default:
            break;
    }

    return unit;
}

#endif

#if ENABLE_SPINDLE_LINEARIZATION

static status_code_t set_linear_piece (setting_id_t id, char *svalue)
{
    uint32_t idx = id - Setting_LinearSpindlePiece1;
    float rpm, start, end;

    if(*svalue == '\0' || (svalue[0] == '0' && svalue[1] == '\0')) {
        settings.spindle.pwm_piece[idx].rpm = NAN;
        settings.spindle.pwm_piece[idx].start =
        settings.spindle.pwm_piece[idx].end = 0.0f;
    } else if(sscanf(svalue, "%f,%f,%f", &rpm, &start, &end) == 3) {
        settings.spindle.pwm_piece[idx].rpm = rpm;
        settings.spindle.pwm_piece[idx].start = start;
        settings.spindle.pwm_piece[idx].end = end;
//??       if(idx == 0)
//            settings.spindle.rpm_min = rpm;
    } else
        return Status_SettingValueOutOfRange;

    return Status_OK;
}

static char *get_linear_piece (setting_id_t id)
{
    static char buf[40];

    uint32_t idx = id - Setting_LinearSpindlePiece1;

    if(isnan(settings.spindle.pwm_piece[idx].rpm))
        *buf = '\0';
    else
        snprintf(buf, sizeof(buf), "%g,%g,%g", settings.spindle.pwm_piece[idx].rpm, settings.spindle.pwm_piece[idx].start, settings.spindle.pwm_piece[idx].end);

    return buf;
}

#endif

inline static setting_id_t normalize_id (setting_id_t id)
{
    if((id > Setting_AxisSettingsBase && id <= Setting_AxisSettingsMax) ||
        (id > Setting_AxisSettingsBase1 && id <= Setting_AxisSettingsMax1) ||
         (id > Setting_AxisSettingsBase2 && id <= Setting_AxisSettingsMax2))
        id -= id % AXIS_SETTINGS_INCREMENT;
    else if(id > Setting_EncoderSettingsBase && id <= Setting_EncoderSettingsMax)
        id = (setting_id_t)(Setting_EncoderSettingsBase + (id % ENCODER_SETTINGS_INCREMENT));
    else if(id > Setting_ModbusTCPBase && id <= Setting_ModbusTCPMax)
        id = (setting_id_t)(Setting_ModbusTCPBase + (id % MODBUS_TCP_SETTINGS_INCREMENT));
    else if((id > Setting_Macro0 && id <= Setting_Macro9) ||
             (id > Setting_MacroPort0 && id <= Setting_MacroPort9) ||
              (id > Setting_ButtonAction0 && id <= Setting_ButtonAction9) ||
               (id > Setting_Action0 && id <= Setting_Action9) ||
                (id > Setting_ActionPort0 && id <= Setting_ActionPort9) ||
                 (id > Setting_SpindleToolStart0 && id <= Setting_SpindleToolStart7))
        id = (setting_id_t)(id - (id % 10));

    return id;
}

setting_id_t settings_get_axis_base (setting_id_t id, uint_fast8_t *idx)
{
    setting_id_t base = normalize_id(id);
    *idx = id - base;

    return *idx < N_AXIS ? base : Setting_SettingsMax;
}

static status_code_t set_axis_setting (setting_id_t setting, float value)
{
    uint_fast8_t idx;
    status_code_t status = Status_OK;

    switch(settings_get_axis_base(setting, &idx)) {

        case Setting_AxisStepsPerMM:
            if (hal.max_step_rate && value * settings.axis[idx].max_rate > (float)hal.max_step_rate * 60.0f)
                status = Status_MaxStepRateExceeded;
            else {
                if(settings.axis[idx].steps_per_mm > 0.0f && settings.axis[idx].steps_per_mm != value) {
                    float comp = value / settings.axis[idx].steps_per_mm;
                    sys.position[idx] *= comp;
                    sys.home_position[idx] *= comp;
                    sys.probe_position[idx] *= comp;
                    sys.tlo_reference[idx] *= comp;
                    sync_position();
                }
                settings.axis[idx].steps_per_mm = value;
            }
            break;

        case Setting_AxisMaxRate:
            if (hal.max_step_rate && value * settings.axis[idx].steps_per_mm > (float)hal.max_step_rate * 60.0f)
                status = Status_MaxStepRateExceeded;
            else
                settings.axis[idx].max_rate = value;
            break;

        case Setting_AxisAcceleration:
            settings.axis[idx].acceleration = override_backup.acceleration[idx] = value * 60.0f * 60.0f; // Convert to mm/min^2 for internal use.
            break;

#if ENABLE_JERK_ACCELERATION      
        case Setting_AxisJerk:
                settings.axis[idx].jerk = value * 60.0f * 60.0f * 60.0f; // Convert to mm/min^3 for internal use.
            break;
#endif            

        case Setting_AxisMaxTravel:
            if(settings.axis[idx].max_travel != -value) {
                bit_false(sys.homed.mask, bit(idx));
                system_add_rt_report(Report_Homed);
            }
            settings.axis[idx].max_travel = -value; // Store as negative for internal use.
            if(settings.homing.flags.init_lock && (sys.homing.mask & sys.homed.mask) != sys.homing.mask) {
                system_raise_alarm(Alarm_HomingRequired);
                grbl.report.feedback_message(Message_HomingCycleRequired);
            }
            tmp_set_soft_limits();
            break;

        case Setting_AxisBacklash:
#if ENABLE_BACKLASH_COMPENSATION
            if(settings.axis[idx].backlash != value) {
                axes_signals_t axes;
                axes.mask = bit(idx);
                settings.axis[idx].backlash = value;
                mc_backlash_init(axes);
            }
#else
            status = Status_SettingDisabled;
#endif
            break;

        case Setting_AxisAutoSquareOffset:
            if(hal.stepper.get_ganged && bit_istrue(hal.stepper.get_ganged(true).mask, bit(idx)))
                settings.axis[idx].dual_axis_offset = value;
            else
                status = Status_SettingDisabled;
            break;

        case Setting_AxisHomingFeedRate:
            if(settings.homing.flags.per_axis_feedrates)
                settings.axis[idx].homing_feed_rate = value;
            else
                status = Status_SettingDisabled;
            break;

        case Setting_AxisHomingSeekRate:
            if(settings.homing.flags.per_axis_feedrates)
                settings.axis[idx].homing_seek_rate = value;
            else
                status = Status_SettingDisabled;
            break;

        default:
            status = Status_SettingDisabled;
            break;
    }

    return status;
}

static float get_float (setting_id_t setting)
{
    float value = 0.0f;

    if((setting >= Setting_AxisSettingsBase && setting <= Setting_AxisSettingsMax) ||
        (setting >= Setting_AxisSettingsBase1 && setting <= Setting_AxisSettingsMax1)) {

        uint_fast8_t idx;

        switch(settings_get_axis_base(setting, &idx)) {

            case Setting_AxisStepsPerMM:
                value = settings.axis[idx].steps_per_mm;
                break;

            case Setting_AxisMaxRate:
                value = settings.axis[idx].max_rate;
                break;

            case Setting_AxisAcceleration:
                value = settings.axis[idx].acceleration / (60.0f * 60.0f); // Convert from mm/min^2 to mm/sec^2.
                break;

            case Setting_AxisMaxTravel:
                value = -settings.axis[idx].max_travel; // Store as negative for internal use.
                break;

#if ENABLE_BACKLASH_COMPENSATION
            case Setting_AxisBacklash:
                value = settings.axis[idx].backlash;
                break;
#endif

            case Setting_AxisAutoSquareOffset:
                value = settings.axis[idx].dual_axis_offset;
                break;

            case Setting_AxisHomingFeedRate:
                value = settings.axis[idx].homing_feed_rate;
                break;

            case Setting_AxisHomingSeekRate:
                value = settings.axis[idx].homing_seek_rate;
                break;

#if ENABLE_JERK_ACCELERATION          
            case Setting_AxisJerk:
                value = settings.axis[idx].jerk / (60.0f * 60.0f * 60.0f); // Convert from mm/min^3 to mm/sec^3.
                break;
#endif
            default:
                break;
        }
    } else switch(setting) {

        case Setting_HomingFeedRate:
            value = settings.axis[0].homing_feed_rate;
            break;

        case Setting_HomingSeekRate:
            value = settings.axis[0].homing_seek_rate;
            break;

        case Setting_HomingPulloff:
            value = settings.homing.pulloff;
            break;

        case Setting_ToolChangeProbingDistance:
            value = settings.tool_change.probing_distance;
            break;

        default:
            break;
    }

    return value;
}

static uint32_t get_int (setting_id_t id)
{
    uint32_t value = 0;

    switch(id) {

#if COMPATIBILITY_LEVEL > 2
        case Setting_InvertStepperEnable:
            value = settings.steppers.enable_invert.mask ? 0 : 1;
            break;
#endif

#if COMPATIBILITY_LEVEL > 1
        case Setting_LimitPinsInvertMask:
            value = settings.limits.invert.mask == DEFAULT_LIMIT_SIGNALS_INVERT_MASK ? 0 : 1;
            break;
#endif

        case Setting_SpindlePWMOptions:
            value = settings.pwm_spindle.flags.pwm_disable
                     ? 0
                     : (0b001 |
                        (settings.pwm_spindle.flags.enable_rpm_controlled ? 0b010 : 0) |
                         (settings.pwm_spindle.flags.laser_mode_disable ? 0b100 : 0));
            break;

        case Setting_Mode:
            value = settings.mode;
            break;

        case Setting_InvertProbePin:
            value = settings.probe.invert_probe_pin;
            if(hal.driver_cap.toolsetter && settings.probe.invert_toolsetter_input)
                value |= 0b10;
            break;

        case Setting_GangedDirInvertMask:
            value = settings.steppers.ganged_dir_invert.mask;
            break;

        case Setting_StatusReportMask:
#if COMPATIBILITY_LEVEL <= 1
            value = settings.status_report.mask;
#else
            value = settings.status_report.mask & 0b11;
#endif
            break;

        case Setting_ReportInches:
            value = settings.flags.report_inches;
            break;

        case Setting_ControlInvertMask:
            value = settings.control_invert.mask & (hal.signals_cap.mask & ~limits_override.mask);
            break;

        case Setting_SpindleInvertMask:
            value = settings.pwm_spindle.invert.mask;
            break;

        case Setting_ControlPullUpDisableMask:
            value = settings.control_disable_pullup.mask;
            break;

        case Setting_ProbePullUpDisable:
            value = settings.probe.disable_probe_pullup;
            if(hal.driver_cap.toolsetter && settings.probe.disable_toolsetter_pullup)
                value |= 0b10;
            break;

        case Setting_SoftLimitsEnable:
            value = settings.limits.soft_enabled.mask != 0;
            break;

        case Setting_HardLimitsEnable:
            value = ((settings.limits.flags.hard_enabled & bit(0)) ? bit(0) |
                     (settings.limits.flags.check_at_init ? bit(1) : 0) |
                      (settings.limits.flags.hard_disabled_rotary ? bit(2) : 0) : 0);
            break;

        case Setting_JogSoftLimited:
            value = settings.limits.flags.jog_soft_limited;
            break;

        case Setting_HomingEnable:;
#if COMPATIBILITY_LEVEL <= 1
            homing_settings_flags_t homing = { .value = settings.homing.flags.value };
            homing.two_switches = settings.limits.flags.two_switches;
            value = homing.value;
#else
            value = settings.homing.flags.enabled;
#endif
            break;

        case Setting_SteppersEnergize:
            value = settings.steppers.energize.mask;
            break;

        case Setting_EnableLegacyRTCommands:
            value = settings.flags.legacy_rt_commands;
            break;

        case Setting_ParkingEnable:
            value = settings.parking.flags.value;
            break;

        case Setting_HomingCycle_1:
        case Setting_HomingCycle_2:
        case Setting_HomingCycle_3:
        case Setting_HomingCycle_4:
        case Setting_HomingCycle_5:
        case Setting_HomingCycle_6:
            value = settings.homing.cycle[id - Setting_HomingCycle_1].mask;
            break;

        case Setting_RestoreOverrides:
            value = settings.flags.restore_overrides;
            break;

        case Setting_SleepEnable:
            value = settings.flags.sleep_enable;
            break;

        case Setting_HoldActions:
            value = (settings.flags.disable_laser_during_hold ? bit(0) : 0) | (settings.flags.restore_after_feed_hold ? bit(1) : 0);
            break;

        case Setting_ForceInitAlarm:
            value = settings.flags.force_initialization_alarm;
            break;

        case Setting_ProbingFeedOverride:
            value = settings.probe.allow_feed_override;
            break;

        case Setting_ToolChangeMode:
            value = settings.tool_change.mode;
            break;

        case Setting_ToolChangeRestorePosition:
            value = settings.flags.no_restore_position_after_M6 ? 0 : 1;
            break;

        case Setting_DisableG92Persistence:
            value = settings.flags.g92_is_volatile;
            break;

        case Setting_SpindleType:
            {
                spindle_id_t spindle_id;
                spindle_get_id(settings.spindle.ref_id, &spindle_id);
                value = (uint32_t)spindle_id;
            }
            break;

        case Setting_AutoReportInterval:
            value = settings.report_interval;
            break;

#if N_AXIS > 3
        case Settings_RotaryAxes:
            value = (settings.steppers.is_rotary.mask & AXES_BITMASK) >> 3;
            break;

        case Setting_RotaryWrap:
            value = (settings.steppers.rotary_wrap.mask & AXES_BITMASK) >> 3;
            break;
#endif

        case Setting_UnlockAfterEStop:
            value = settings.flags.no_unlock_after_estop ? 0 : 1;
            break;

        case Setting_EncoderSpindle:
            {
                spindle_id_t spindle_id;
                spindle_get_id(settings.spindle.encoder_spindle, &spindle_id);
                value = (uint32_t)spindle_id;
            }
            break;

#if NGC_EXPRESSIONS_ENABLE
        case Setting_NGCDebugOut:
            value = settings.flags.ngc_debug_out;
            break;
#endif

        default:
            break;
    }

    return value;
}

inline static uint8_t get_decimal_places (const char *format)
{
    char *dp = format == NULL ? NULL : strchr(format, '.');

    return dp ? strchr(format, '\0') - dp - 1 : 1;
}

char *setting_get_value (const setting_detail_t *setting, uint_fast16_t offset)
{
    char *value = NULL;

    if(setting == NULL)
        return NULL;

    switch(setting->type) {

        case Setting_NonCore:
        case Setting_IsExtended:
        case Setting_IsLegacy:
        case Setting_IsExpanded:
            switch(setting->datatype) {

                case Format_Decimal:
                    value = ftoa(*((float *)(setting->value)), get_decimal_places(setting->format));
                    break;

                case Format_Int8:
                case Format_Bool:
                case Format_Bitfield:
                case Format_XBitfield:
                case Format_AxisMask:
                case Format_RadioButtons:
                    value = uitoa(*((uint8_t *)(setting->value)));
                    break;

                case Format_Int16:
                    value = uitoa(*((uint16_t *)(setting->value)));
                    break;

                case Format_Integer:
                    value = uitoa(*((uint32_t *)(setting->value)));
                    break;

                case Format_Password:
                    value = hal.stream.state.webui_connected ? PASSWORD_MASK : ((char *)(setting->value));
                    break;

                case Format_String:
                case Format_IPv4:
                    value = ((char *)(setting->value));
                    break;

                default:
                    break;
            }
            break;

        case Setting_NonCoreFn:
        case Setting_IsExtendedFn:
        case Setting_IsLegacyFn:
        case Setting_IsExpandedFn:;

            setting_id_t id = (setting_id_t)(setting->id + offset);

            switch(setting->datatype) {

                case Format_Decimal:
                    value = ftoa(((setting_get_float_ptr)(setting->get_value))(id), get_decimal_places(setting->format));
                    break;

                case Format_Password:
                    value = hal.stream.state.webui_connected ? "********" : ((setting_get_string_ptr)(setting->get_value))(id);
                    break;

                case Format_String:
                case Format_IPv4:
                    value = ((setting_get_string_ptr)(setting->get_value))(id);
                    break;

                default:
                    value = uitoa(((setting_get_int_ptr)(setting->get_value))(id));
                    break;
            }
            break;
    }

    return value;
}

uint32_t setting_get_int_value (const setting_detail_t *setting, uint_fast16_t offset)
{
    uint32_t value = 0;

    if(setting) switch(setting->type) {

        case Setting_NonCore:
        case Setting_IsExtended:
        case Setting_IsLegacy:
        case Setting_IsExpanded:
            switch(setting->datatype) {

                case Format_Int8:
                case Format_Bool:
                case Format_Bitfield:
                case Format_XBitfield:
                case Format_AxisMask:
                case Format_RadioButtons:
                    value = *((uint8_t *)(setting->value));
                    break;

                case Format_Int16:
                    value = *((uint16_t *)(setting->value));
                    break;

                case Format_Integer:
                    value = *((uint32_t *)(setting->value));
                    break;

                default:
                    break;
            }
            break;

        case Setting_NonCoreFn:
        case Setting_IsExtendedFn:
        case Setting_IsLegacyFn:
        case Setting_IsExpandedFn:
            switch(setting->datatype) {

                case Format_Decimal:
                case Format_String:
                case Format_Password:
                case Format_IPv4:
                    break;

                default:
                    value = ((setting_get_int_ptr)(setting->get_value))((setting_id_t)(setting->id + offset));
                    break;
            }
            break;
    }

    return value;
}

float setting_get_float_value (const setting_detail_t *setting, uint_fast16_t offset)
{
    float value = NAN;

    if(setting && setting->datatype == Format_Decimal) switch(setting->type) {

        case Setting_NonCore:
        case Setting_IsExtended:
        case Setting_IsLegacy:
        case Setting_IsExpanded:
            value = *((float *)(setting->value));
            break;

        case Setting_NonCoreFn:
        case Setting_IsExtendedFn:
        case Setting_IsLegacyFn:
        case Setting_IsExpandedFn:
            value = ((setting_get_float_ptr)(setting->get_value))((setting_id_t)(setting->id + offset));
            break;

        default:
            break;
    }

    return value;
}

static bool is_group_available (const setting_detail_t *setting)
{
    return settings_is_group_available(setting->group);
}

static bool is_setting_available (const setting_detail_t *setting)
{
    bool available = false;

    if(setting) switch(normalize_id(setting->id)) {

        case Setting_GangedDirInvertMask:
            available = hal.stepper.get_ganged && hal.stepper.get_ganged(false).mask != 0;
            break;

        case Setting_ProbingFeedOverride:
//        case Setting_ToolChangeProbingDistance:
//        case Setting_ToolChangeFeedRate:
//        case Setting_ToolChangeSeekRate:
            available = hal.probe.get_state != NULL;
            break;

        case Setting_SpindlePWMBehaviour:
            available = false;
            break;

        case Setting_SpindlePWMOptions:
            available = hal.driver_cap.pwm_spindle && spindle_get_caps(false).laser;
            break;

        case Setting_SpindleInvertMask:
            available = spindle_get_caps(false).gpio_controlled;
            break;

        case Setting_PWMFreq:
        case Setting_PWMOffValue:
        case Setting_PWMMinValue:
        case Setting_PWMMaxValue:
            available = hal.driver_cap.pwm_spindle;
            break;

        case Setting_SpindleType:
            available = spindle_get_count() > 1;
            break;

        case Setting_SpindlePPR:
            available = hal.driver_cap.spindle_encoder;
            break;

        case Setting_RpmMax:
        case Setting_RpmMin:
            available = spindle_get_caps(false).variable;
            break;

        case Setting_SleepEnable:
            available = SLEEP_DURATION > 0.0f;
            break;

        case Setting_DualAxisLengthFailPercent:
        case Setting_DualAxisLengthFailMin:
        case Setting_DualAxisLengthFailMax:
        case Setting_AxisAutoSquareOffset:
            available = hal.stepper.get_ganged && hal.stepper.get_ganged(true).mask != 0;
//            available = hal.stepper.get_ganged && bit_istrue(hal.stepper.get_ganged(true).mask, setting->id - Setting_AxisAutoSquareOffset);
            break;

        case Setting_AxisHomingFeedRate:
        case Setting_AxisHomingSeekRate:
            available = settings.homing.flags.per_axis_feedrates;
            break;

#ifndef NO_SAFETY_DOOR_SUPPORT

        case Setting_ParkingEnable:
        case Setting_ParkingAxis:
        case Setting_ParkingPulloutIncrement:
        case Setting_ParkingPulloutRate:
        case Setting_ParkingTarget:
        case Setting_ParkingFastRate:
        case Setting_RestoreOverrides:
        case Setting_DoorOptions:
            available = hal.signals_cap.safety_door_ajar;
            break;

        case Setting_DoorSpindleOnDelay:
            available = hal.signals_cap.safety_door_ajar && spindle_get_count() && !spindle_get_caps(true).at_speed;
            break;

        case Setting_DoorCoolantOnDelay:
            available = hal.signals_cap.safety_door_ajar && hal.coolant_cap.mask;
            break;
#endif

        case Setting_SpindleAtSpeedTolerance:
            available = spindle_get_caps(true).at_speed || hal.driver_cap.spindle_encoder;
            break;

        case Setting_SpindleOnDelay:
            available = !hal.signals_cap.safety_door_ajar && spindle_get_count() && !spindle_get_caps(true).at_speed;
            break;

        case Setting_AutoReportInterval:
            available = hal.get_elapsed_ticks != NULL;
            break;

        case Setting_TimeZoneOffset:
            available = hal.rtc.set_datetime != NULL;
            break;

        case Setting_UnlockAfterEStop:
            available = hal.signals_cap.e_stop;
            break;

        case Setting_EncoderSpindle:
            available = hal.driver_cap.spindle_encoder && spindle_get_count() > 1;
            break;

        case Setting_FSOptions:
            available = hal.driver_cap.sd_card || hal.driver_cap.littlefs;
            break;

        case Setting_HomePinsInvertMask:
            available = hal.homing.get_state != NULL && hal.home_cap.a.mask != 0;
            break;

        case Setting_HoldCoolantOnDelay:
            available = !hal.signals_cap.safety_door_ajar && hal.coolant_cap.mask;
            break;

        default:
            break;
    }

    return available;
}

static bool toolsetter_available (const setting_detail_t *setting)
{
    bool available = false;

#if COMPATIBILITY_LEVEL <= 1

    if(hal.probe.get_state && hal.driver_cap.toolsetter) switch(setting->id) {

        case Setting_InvertProbePin:
            available = true;
            break;

        case Setting_ProbePullUpDisable:
            available = hal.signals_pullup_disable_cap.probe_triggered;
            break;

        default:
            break;
    }

#endif

    return available;
}

static bool no_toolsetter_available (const setting_detail_t *setting)
{
#if COMPATIBILITY_LEVEL <= 1

    bool available = false;

    if(hal.probe.get_state && !hal.driver_cap.toolsetter) switch(setting->id) {

        case Setting_InvertProbePin:
            available = true;
            break;

        case Setting_ProbePullUpDisable:
            available = hal.signals_pullup_disable_cap.probe_triggered;
            break;

        default:
            break;
    }

    return available;

#else

    return !!hal.probe.get_state;

#endif
}

PROGMEM static const setting_detail_t setting_detail[] = {
     { Setting_PulseMicroseconds, Group_Stepper, "Step pulse time", "microseconds", Format_Decimal, "#0.0", "2.0", NULL, Setting_IsLegacy, &settings.steppers.pulse_microseconds, NULL, NULL },
     { Setting_StepperIdleLockTime, Group_Stepper, "Step idle delay", "milliseconds", Format_Int16, "####0", NULL, "65535", Setting_IsLegacy, &settings.steppers.idle_lock_time, NULL, NULL },
     { Setting_StepInvertMask, Group_Stepper, "Step pulse invert", NULL, Format_AxisMask, NULL, NULL, NULL, Setting_IsLegacy, &settings.steppers.step_invert.mask, NULL, NULL },
     { Setting_DirInvertMask, Group_Stepper, "Step direction invert", NULL, Format_AxisMask, NULL, NULL, NULL, Setting_IsLegacy, &settings.steppers.dir_invert.mask, NULL, NULL },
#if COMPATIBILITY_LEVEL <= 2
     { Setting_InvertStepperEnable, Group_Stepper, "Invert stepper enable output(s)", NULL, Format_AxisMask, NULL, NULL, NULL, Setting_IsLegacy, &settings.steppers.enable_invert.mask, NULL, NULL },
#else
     { Setting_InvertStepperEnable, Group_Stepper, "Invert stepper enable output", NULL, Format_Bool, NULL, NULL, NULL, Setting_IsLegacyFn, set_enable_invert_mask, get_int, NULL },
#endif
#if COMPATIBILITY_LEVEL <= 1
     { Setting_LimitPinsInvertMask, Group_Limits, "Invert limit inputs", NULL, Format_AxisMask, NULL, NULL, NULL, Setting_IsLegacy, &settings.limits.invert.mask, NULL, NULL },
#else
     { Setting_LimitPinsInvertMask, Group_Limits, "Invert limit inputs", NULL, Format_Bool, NULL, NULL, NULL, Setting_IsLegacyFn, set_limits_invert_mask, get_int, NULL },
#endif
     { Setting_InvertProbePin, Group_Probing, "Invert probe input", NULL, Format_Bool, NULL, NULL, NULL, Setting_IsLegacyFn, set_probe_invert, get_int, no_toolsetter_available },
     { Setting_InvertProbePin, Group_Probing, "Invert probe inputs", NULL, Format_Bitfield, "Probe,Toolsetter", NULL, NULL, Setting_IsLegacyFn, set_probe_invert, get_int, toolsetter_available },
     { Setting_SpindlePWMBehaviour, Group_Spindle, "Deprecated", NULL, Format_Bool, NULL, NULL, NULL, Setting_IsLegacyFn, set_pwm_mode, get_int, is_setting_available },
     { Setting_GangedDirInvertMask, Group_Stepper, "Ganged axes direction invert", NULL, Format_Bitfield, ganged_axes, NULL, NULL, Setting_IsExtendedFn, set_ganged_dir_invert, get_int, is_setting_available },
     { Setting_SpindlePWMOptions, Group_Spindle, "PWM Spindle", NULL, Format_XBitfield, "Enable,RPM controls spindle enable signal,Disable laser mode capability", NULL, NULL, Setting_IsExtendedFn, set_pwm_options, get_int, is_setting_available },
#if COMPATIBILITY_LEVEL <= 1
     { Setting_StatusReportMask, Group_General, "Status report options", NULL, Format_Bitfield, "Position in machine coordinate,Buffer state,Line numbers,Feed & speed,Pin state,Work coordinate offset,Overrides,Probe coordinates,Buffer sync on WCO change,Parser state,Alarm substatus,Run substatus,Enable when homing", NULL, NULL, Setting_IsExtendedFn, set_report_mask, get_int, NULL },
#else
     { Setting_StatusReportMask, Group_General, "Status report options", NULL, Format_Bitfield, "Position in machine coordinate,Buffer state", NULL, NULL, Setting_IsLegacyFn, set_report_mask, get_int, NULL },
#endif
     { Setting_JunctionDeviation, Group_General, "Junction deviation", "mm", Format_Decimal, "#####0.000", NULL, NULL, Setting_IsLegacy, &settings.junction_deviation, NULL, NULL },
     { Setting_ArcTolerance, Group_General, "Arc tolerance", "mm", Format_Decimal, "#####0.000", NULL, NULL, Setting_IsLegacy, &settings.arc_tolerance, NULL, NULL },
     { Setting_ReportInches, Group_General, "Report in inches", NULL, Format_Bool, NULL, NULL, NULL, Setting_IsLegacyFn, set_report_inches, get_int, NULL },
     { Setting_ControlInvertMask, Group_ControlSignals, "Invert control inputs", NULL, Format_Bitfield, control_signals, NULL, NULL, Setting_IsExpandedFn, set_control_invert, get_int, NULL },
     { Setting_CoolantInvertMask, Group_Coolant, "Invert coolant outputs", NULL, Format_Bitfield, coolant_signals, NULL, NULL, Setting_IsExtended, &settings.coolant.invert.mask, NULL, NULL },
     { Setting_SpindleInvertMask, Group_Spindle, "Invert spindle signals", NULL, Format_Bitfield, spindle_signals, NULL, NULL, Setting_IsExtendedFn, set_spindle_invert, get_int, is_setting_available, { .reboot_required = On } },
     { Setting_ControlPullUpDisableMask, Group_ControlSignals, "Pullup disable control inputs", NULL, Format_Bitfield, control_signals, NULL, NULL, Setting_IsExtendedFn, set_control_disable_pullup, get_int, NULL },
     { Setting_LimitPullUpDisableMask, Group_Limits, "Pullup disable limit inputs", NULL, Format_AxisMask, NULL, NULL, NULL, Setting_IsExtended, &settings.limits.disable_pullup.mask, NULL, NULL },
     { Setting_ProbePullUpDisable, Group_Probing, "Pullup disable probe input", NULL, Format_Bool, NULL, NULL, NULL, Setting_IsExtendedFn, set_probe_disable_pullup, get_int, no_toolsetter_available },
     { Setting_ProbePullUpDisable, Group_Probing, "Pullup disable probe inputs", NULL, Format_Bitfield, "Probe,Toolsetter", NULL, NULL, Setting_IsLegacyFn, set_probe_disable_pullup, get_int, toolsetter_available },
     { Setting_SoftLimitsEnable, Group_Limits, "Soft limits enable", NULL, Format_Bool, NULL, NULL, NULL, Setting_IsLegacyFn, set_soft_limits_enable, get_int, NULL },
#if COMPATIBILITY_LEVEL <= 1
  #if N_AXIS > 3
     { Setting_HardLimitsEnable, Group_Limits, "Hard limits enable", NULL, Format_XBitfield, "Enable,Strict mode,Disable for rotary axes", NULL, NULL, Setting_IsExpandedFn, set_hard_limits_enable, get_int, NULL },
  #else
     { Setting_HardLimitsEnable, Group_Limits, "Hard limits enable", NULL, Format_XBitfield, "Enable,Strict mode", NULL, NULL, Setting_IsExpandedFn, set_hard_limits_enable, get_int, NULL },
  #endif
#else
     { Setting_HardLimitsEnable, Group_Limits, "Hard limits enable", NULL, Format_Bool, NULL, NULL, NULL, Setting_IsLegacyFn, set_hard_limits_enable, get_int, NULL },
#endif
#if COMPATIBILITY_LEVEL <= 1
     { Setting_HomingEnable, Group_Homing, "Homing cycle", NULL, Format_XBitfield, homing_options, NULL, NULL, Setting_IsExpandedFn, set_homing_enable, get_int, NULL },
#else
     { Setting_HomingEnable, Group_Homing, "Homing cycle enable", NULL, Format_Bool, NULL, NULL, NULL, Setting_IsLegacyFn, set_homing_enable, get_int, NULL },
#endif
     { Setting_HomingDirMask, Group_Homing, "Homing direction invert", NULL, Format_AxisMask, NULL, NULL, NULL, Setting_IsLegacy, &settings.homing.dir_mask.value, NULL, NULL },
     { Setting_HomingFeedRate, Group_Homing, "Homing locate feed rate", "mm/min", Format_Decimal, "#####0.0", NULL, NULL, Setting_IsLegacyFn, set_homing_feedrates, get_float, NULL },
     { Setting_HomingSeekRate, Group_Homing, "Homing search seek rate", "mm/min", Format_Decimal, "#####0.0", NULL, NULL, Setting_IsLegacyFn, set_homing_feedrates, get_float, NULL },
     { Setting_HomingDebounceDelay, Group_Homing, "Homing switch debounce delay", "milliseconds", Format_Int16, "##0", NULL, NULL, Setting_IsLegacy, &settings.homing.debounce_delay, NULL, NULL },
     { Setting_HomingPulloff, Group_Homing, "Homing switch pull-off distance", "mm", Format_Decimal, "#####0.000", NULL, NULL, Setting_IsLegacyFn, set_homing_pulloff, get_float, NULL },
     { Setting_G73Retract, Group_General, "G73 Retract distance", "mm", Format_Decimal, "#####0.000", NULL, NULL, Setting_IsExtended, &settings.g73_retract, NULL, NULL },
     { Setting_PulseDelayMicroseconds, Group_Stepper, "Pulse delay", "microseconds", Format_Decimal, "#0.0", NULL, "20", Setting_IsExtended, &settings.steppers.pulse_delay_microseconds, NULL, NULL },
     { Setting_RpmMax, Group_Spindle, "Maximum spindle speed", "RPM", Format_Decimal, "#####0.000", NULL, NULL, Setting_IsLegacy, &settings.pwm_spindle.rpm_max, NULL, is_setting_available },
     { Setting_RpmMin, Group_Spindle, "Minimum spindle speed", "RPM", Format_Decimal, "#####0.000", NULL, NULL, Setting_IsLegacy, &settings.pwm_spindle.rpm_min, NULL, is_setting_available },
#if !LATHE_UVW_OPTION
     { Setting_Mode, Group_General, "Mode of operation", NULL, Format_RadioButtons, "Normal,Laser mode,Lathe mode", NULL, NULL, Setting_IsLegacyFn, set_mode, get_int, NULL },
#endif
     { Setting_PWMFreq, Group_Spindle, "Spindle PWM frequency", "Hz", Format_Decimal, "#####0", NULL, NULL, Setting_IsExtended, &settings.pwm_spindle.pwm_freq, NULL, is_setting_available },
     { Setting_PWMOffValue, Group_Spindle, "Spindle PWM off value", "percent", Format_Decimal, "##0.0", NULL, "100", Setting_IsExtended, &settings.pwm_spindle.pwm_off_value, NULL, is_setting_available },
     { Setting_PWMMinValue, Group_Spindle, "Spindle PWM min value", "percent", Format_Decimal, "##0.0", NULL, "100", Setting_IsExtended, &settings.pwm_spindle.pwm_min_value, NULL, is_setting_available },
     { Setting_PWMMaxValue, Group_Spindle, "Spindle PWM max value", "percent", Format_Decimal, "##0.0", NULL, "100", Setting_IsExtended, &settings.pwm_spindle.pwm_max_value, NULL, is_setting_available },
     { Setting_SteppersEnergize, Group_Stepper, "Steppers to keep enabled", NULL, Format_AxisMask, NULL, NULL, NULL, Setting_IsExtendedFn, set_stepper_energize_mask, get_int, NULL },
     { Setting_SpindlePPR, Group_Spindle, "Spindle pulses per revolution (PPR)", NULL, Format_Int16, "###0", NULL, NULL, Setting_IsExtended, &settings.spindle.ppr, NULL, is_setting_available, { .reboot_required = On } },
     { Setting_EnableLegacyRTCommands, Group_General, "Enable legacy RT commands", NULL, Format_Bool, NULL, NULL, NULL, Setting_IsExtendedFn, set_enable_legacy_rt_commands, get_int, NULL },
     { Setting_JogSoftLimited, Group_Jogging, "Limit jog commands", NULL, Format_Bool, NULL, NULL, NULL, Setting_IsExtendedFn, set_jog_soft_limited, get_int, NULL },
#ifndef NO_SAFETY_DOOR_SUPPORT
     { Setting_ParkingEnable, Group_SafetyDoor, "Parking cycle", NULL, Format_XBitfield, "Enable,Enable parking override control,Deactivate upon init", NULL, NULL, Setting_IsExtendedFn, set_parking_enable, get_int, is_setting_available },
     { Setting_ParkingAxis, Group_SafetyDoor, "Parking axis", NULL, Format_RadioButtons, "X,Y,Z", NULL, NULL, Setting_IsExtended, &settings.parking.axis, NULL, is_setting_available },
#endif
     { Setting_HomingLocateCycles, Group_Homing, "Homing passes", NULL, Format_Int8, "##0", "1", "128", Setting_IsExtended, &settings.homing.locate_cycles, NULL, NULL },
     { Setting_HomingCycle_1, Group_Homing, "Axes homing, first pass", NULL, Format_AxisMask, NULL, NULL, NULL, Setting_IsExtendedFn, set_homing_cycle, get_int, NULL },
     { Setting_HomingCycle_2, Group_Homing, "Axes homing, second pass", NULL, Format_AxisMask, NULL, NULL, NULL, Setting_IsExtendedFn, set_homing_cycle, get_int, NULL },
     { Setting_HomingCycle_3, Group_Homing, "Axes homing, third pass", NULL, Format_AxisMask, NULL, NULL, NULL, Setting_IsExtendedFn, set_homing_cycle, get_int, NULL },
#ifdef A_AXIS
     { Setting_HomingCycle_4, Group_Homing, "Axes homing, fourth pass", NULL, Format_AxisMask, NULL, NULL, NULL, Setting_IsExtendedFn, set_homing_cycle, get_int, NULL },
#endif
#ifdef B_AXIS
     { Setting_HomingCycle_5, Group_Homing, "Axes homing, fifth pass", NULL, Format_AxisMask, NULL, NULL, NULL, Setting_IsExtendedFn, set_homing_cycle, get_int, NULL },
#endif
#ifdef C_AXIS
     { Setting_HomingCycle_6, Group_Homing, "Axes homing, sixth pass", NULL, Format_AxisMask, NULL, NULL, NULL, Setting_IsExtendedFn, set_homing_cycle, get_int, NULL },
#endif
#ifndef NO_SAFETY_DOOR_SUPPORT
     { Setting_ParkingPulloutIncrement, Group_SafetyDoor, "Parking pull-out distance", "mm", Format_Decimal, "###0.0", NULL, NULL, Setting_IsExtended, &settings.parking.pullout_increment, NULL, is_setting_available },
     { Setting_ParkingPulloutRate, Group_SafetyDoor, "Parking pull-out rate", "mm/min", Format_Decimal, "###0.0", NULL, NULL, Setting_IsExtended, &settings.parking.pullout_rate, NULL, is_setting_available },
     { Setting_ParkingTarget, Group_SafetyDoor, "Parking target", "mm", Format_Decimal, "-###0.0", "-100000", NULL, Setting_IsExtended, &settings.parking.target, NULL, is_setting_available },
     { Setting_ParkingFastRate, Group_SafetyDoor, "Parking fast rate", "mm/min", Format_Decimal, "###0.0", NULL, NULL, Setting_IsExtended, &settings.parking.rate, NULL, is_setting_available },
     { Setting_RestoreOverrides, Group_General, "Restore overrides", NULL, Format_Bool, NULL, NULL, NULL, Setting_IsExtendedFn, set_restore_overrides, get_int, is_setting_available },
     { Setting_DoorOptions, Group_SafetyDoor, "Safety door options", NULL, Format_Bitfield, "Ignore when idle,Keep coolant state on open", NULL, NULL, Setting_IsExtended, &settings.safety_door.flags.value, NULL, is_setting_available },
#endif
     { Setting_SleepEnable, Group_General, "Sleep enable", NULL, Format_Bool, NULL, NULL, NULL, Setting_IsExtendedFn, set_sleep_enable, get_int, is_setting_available },
     { Setting_HoldActions, Group_General, "Feed hold actions", NULL, Format_Bitfield, "Disable laser during hold,Restore spindle and coolant state on resume", NULL, NULL, Setting_IsExtendedFn, set_hold_actions, get_int, NULL },
     { Setting_ForceInitAlarm, Group_General, "Force init alarm", NULL, Format_Bool, NULL, NULL, NULL, Setting_IsExtendedFn, set_force_initialization_alarm, get_int, NULL },
     { Setting_ProbingFeedOverride, Group_Probing, "Probing feed override", NULL, Format_Bool, NULL, NULL, NULL, Setting_IsExtendedFn, set_probe_allow_feed_override, get_int, is_setting_available },
#if ENABLE_SPINDLE_LINEARIZATION
     { Setting_LinearSpindlePiece1, Group_Spindle, "Spindle linearisation, 1st point", NULL, Format_String, "x(39)", NULL, "39", Setting_IsExtendedFn, set_linear_piece, get_linear_piece, NULL },
  #if SPINDLE_NPWM_PIECES > 1
     { Setting_LinearSpindlePiece2, Group_Spindle, "Spindle linearisation, 2nd point", NULL, Format_String, "x(39)", NULL, "39", Setting_IsExtendedFn, set_linear_piece, get_linear_piece, NULL },
  #endif
  #if SPINDLE_NPWM_PIECES > 2
     { Setting_LinearSpindlePiece3, Group_Spindle, "Spindle linearisation, 3rd point", NULL, Format_String, "x(39)", NULL, "39", Setting_IsExtendedFn, set_linear_piece, get_linear_piece, NULL },
  #endif
  #if SPINDLE_NPWM_PIECES > 3
     { Setting_LinearSpindlePiece4, Group_Spindle, "Spindle linearisation, 4th point", NULL, Format_String, "x(39)", NULL, "39", Setting_IsExtendedFn, set_linear_piece, get_linear_piece, NULL },
  #endif
#endif
     { Setting_PositionPGain, Group_Spindle_Sync, "Spindle sync P-gain", NULL, Format_Decimal, "###0.000", NULL, NULL, Setting_IsExtended, &settings.position.pid.p_gain, NULL, is_group_available },
     { Setting_PositionIGain, Group_Spindle_Sync, "Spindle sync I-gain", NULL, Format_Decimal, "###0.000", NULL, NULL, Setting_IsExtended, &settings.position.pid.i_gain, NULL, is_group_available },
     { Setting_PositionDGain, Group_Spindle_Sync, "Spindle sync D-gain", NULL, Format_Decimal, "###0.000", NULL, NULL, Setting_IsExtended, &settings.position.pid.d_gain, NULL, is_group_available },
     { Setting_PositionIMaxError, Group_Spindle_Sync, "Spindle sync PID max I error", NULL, Format_Decimal, "###0.000", NULL, NULL, Setting_IsExtended, &settings.position.pid.i_max_error, NULL, is_group_available },
     { Setting_AxisStepsPerMM, Group_Axis0, "-axis travel resolution", axis_steps, Format_Decimal, "#####0.000##", NULL, NULL, Setting_IsLegacyFn, set_axis_setting, get_float, NULL, AXIS_OPTS },
     { Setting_AxisMaxRate, Group_Axis0, "-axis maximum rate", axis_rate, Format_Decimal, "#####0.000", NULL, NULL, Setting_IsLegacyFn, set_axis_setting, get_float, NULL, AXIS_OPTS },
     { Setting_AxisAcceleration, Group_Axis0, "-axis acceleration", axis_accel, Format_Decimal, "#####0.000", NULL, NULL, Setting_IsLegacyFn, set_axis_setting, get_float, NULL, AXIS_OPTS },
     { Setting_AxisMaxTravel, Group_Axis0, "-axis maximum travel", axis_dist, Format_Decimal, "#####0.000", NULL, NULL, Setting_IsLegacyFn, set_axis_setting, get_float, NULL, AXIS_OPTS },
#if ENABLE_BACKLASH_COMPENSATION
     { Setting_AxisBacklash, Group_Axis0, "-axis backlash compensation", axis_dist, Format_Decimal, "#####0.000##", NULL, NULL, Setting_IsExtendedFn, set_axis_setting, get_float, NULL, AXIS_OPTS },
#endif
#if ENABLE_JERK_ACCELERATION
     { Setting_AxisJerk, Group_Axis0, "-axis jerk", axis_jerk, Format_Decimal, "#####0.000", NULL, NULL, Setting_IsExtendedFn, set_axis_setting, get_float, NULL, AXIS_OPTS },
#endif
     { Setting_AxisAutoSquareOffset, Group_Axis0, "-axis dual axis offset", "mm", Format_Decimal, "-0.000", "-10", "10", Setting_IsExtendedFn, set_axis_setting, get_float, is_setting_available, AXIS_OPTS },
     { Setting_AxisHomingFeedRate, Group_Axis0, "-axis homing locate feed rate", axis_rate, Format_Decimal, "###0", NULL, NULL, Setting_NonCoreFn, set_axis_setting, get_float, is_setting_available, AXIS_OPTS },
     { Setting_AxisHomingSeekRate, Group_Axis0, "-axis homing search seek rate", axis_rate, Format_Decimal, "###0", NULL, NULL, Setting_NonCoreFn, set_axis_setting, get_float, is_setting_available, AXIS_OPTS },
     { Setting_SpindleAtSpeedTolerance, Group_Spindle, "Spindle at speed tolerance", "percent", Format_Decimal, "##0.0", NULL, NULL, Setting_IsExtended, &settings.pwm_spindle.at_speed_tolerance, NULL, is_setting_available },
     { Setting_ToolChangeMode, Group_Toolchange, "Tool change mode", NULL, Format_RadioButtons, "Normal,Manual touch off,Manual touch off @ G59.3,Automatic touch off @ G59.3,Ignore M6", NULL, NULL, Setting_IsExtendedFn, set_tool_change_mode, get_int, NULL },
     { Setting_ToolChangeProbingDistance, Group_Toolchange, "Tool change probing distance", "mm", Format_Decimal, "#####0.0", NULL, NULL, Setting_IsExtendedFn, set_tool_change_probing_distance, get_float, NULL },
     { Setting_ToolChangeFeedRate, Group_Toolchange, "Tool change locate feed rate", "mm/min", Format_Decimal, "#####0.0", NULL, NULL, Setting_IsExtended, &settings.tool_change.feed_rate, NULL, NULL },
     { Setting_ToolChangeSeekRate, Group_Toolchange, "Tool change search seek rate", "mm/min", Format_Decimal, "#####0.0", NULL, NULL, Setting_IsExtended, &settings.tool_change.seek_rate, NULL, NULL },
     { Setting_ToolChangePulloffRate, Group_Toolchange, "Tool change probe pull-off rate", "mm/min", Format_Decimal, "#####0.0", NULL, NULL, Setting_IsExtended, &settings.tool_change.pulloff_rate, NULL, NULL },
     { Setting_ToolChangeRestorePosition, Group_Toolchange, "Restore position after M6", NULL, Format_Bool, NULL, NULL, NULL, Setting_IsExtendedFn, set_tool_restore_pos, get_int, NULL },
     { Setting_DualAxisLengthFailPercent, Group_Limits_DualAxis, "Dual axis length fail", "percent", Format_Decimal, "##0.0", "0", "100", Setting_IsExtended, &settings.homing.dual_axis.fail_length_percent, NULL, is_setting_available },
     { Setting_DualAxisLengthFailMin, Group_Limits_DualAxis, "Dual axis length fail min", "mm", Format_Decimal, "#####0.000", NULL, NULL, Setting_IsExtended, &settings.homing.dual_axis.fail_distance_min, NULL, is_setting_available },
     { Setting_DualAxisLengthFailMax, Group_Limits_DualAxis, "Dual axis length fail max", "mm", Format_Decimal, "#####0.000", NULL, NULL, Setting_IsExtended, &settings.homing.dual_axis.fail_distance_max, NULL, is_setting_available },
#if COMPATIBILITY_LEVEL <= 1
     { Setting_DisableG92Persistence, Group_General, "Disable G92 persistence", NULL, Format_Bool, NULL, NULL, NULL, Setting_IsExtendedFn, set_g92_disable_persistence, get_int, NULL },
#endif
#if N_AXIS > 3
     { Settings_RotaryAxes, Group_Stepper, "Rotary axes", NULL, Format_Bitfield, rotary_axes, NULL, NULL, Setting_IsExtendedFn, set_rotary_axes, get_int, NULL },
#endif
#ifndef NO_SAFETY_DOOR_SUPPORT
     { Setting_DoorSpindleOnDelay, Group_SafetyDoor, "Spindle on delay", "s", Format_Decimal, "#0.0", "0.5", "20", Setting_IsExtended, &settings.safety_door.spindle_on_delay, NULL, is_setting_available },
     { Setting_DoorCoolantOnDelay, Group_SafetyDoor, "Coolant on delay", "s", Format_Decimal, "#0.0", "0.5", "20", Setting_IsExtended, &settings.safety_door.coolant_on_delay, NULL, is_setting_available },
#endif
     { Setting_SpindleOnDelay, Group_Spindle, "Spindle on delay", "s", Format_Decimal, "#0.0", "0.5", "20", Setting_IsExtended, &settings.safety_door.spindle_on_delay, NULL, is_setting_available },
     { Setting_SpindleType, Group_Spindle, "Default spindle", NULL, Format_RadioButtons, spindle_types, NULL, NULL, Setting_IsExtendedFn, set_default_spindle, get_int, is_setting_available },
     { Setting_PlannerBlocks, Group_General, "Planner buffer blocks", NULL, Format_Int16, "####0", "30", "1000", Setting_IsExtended, &settings.planner_buffer_blocks, NULL, NULL, { .reboot_required = On } },
     { Setting_AutoReportInterval, Group_General, "Autoreport interval", "ms", Format_Int16, "###0", "100", "1000", Setting_IsExtendedFn, set_report_interval, get_int, NULL, { .reboot_required = On, .allow_null = On } },
//     { Setting_TimeZoneOffset, Group_General, "Timezone offset", NULL, Format_Decimal, "-#0.00", "0", "12", Setting_IsExtended, &settings.timezone, NULL, NULL },
     { Setting_UnlockAfterEStop, Group_General, "Unlock required after E-Stop", NULL, Format_Bool, NULL, NULL, NULL, Setting_IsExtendedFn, set_estop_unlock, get_int, is_setting_available },
#if NGC_EXPRESSIONS_ENABLE
     { Setting_NGCDebugOut, Group_General, "Output NGC debug messages", NULL, Format_Bool, NULL, NULL, NULL, Setting_IsExtendedFn, set_ngc_debug_out, get_int, NULL },
#endif
#if COMPATIBILITY_LEVEL <= 1
     { Setting_OffsetLock, Group_General, "Lock coordinate systems", NULL, Format_Bitfield, "G59.1,G59.2,G59.3", NULL, NULL, Setting_IsExtended, &settings.offset_lock.mask, NULL, NULL },
#endif
     { Setting_EncoderSpindle, Group_Spindle, "Encoder spindle", NULL, Format_RadioButtons, spindle_types, NULL, NULL, Setting_IsExtendedFn, set_encoder_spindle, get_int, is_setting_available },
#if N_AXIS > 3
     { Setting_RotaryWrap, Group_Stepper, "Fast rotary go to G28", NULL, Format_Bitfield, rotary_axes, NULL, NULL, Setting_IsExtendedFn, set_rotary_wrap_axes, get_int, NULL },
#endif
     { Setting_FSOptions, Group_General, "File systems options", NULL, Format_Bitfield, fs_options, NULL, NULL, Setting_IsExtended, &settings.fs_options.mask, NULL, is_setting_available },
     { Setting_HomePinsInvertMask, Group_Limits, "Invert home inputs", NULL, Format_AxisMask, NULL, NULL, NULL, Setting_IsExtended, &settings.home_invert.mask, NULL, is_setting_available },
     { Setting_HoldCoolantOnDelay, Group_Coolant, "Coolant on delay", "s", Format_Decimal, "#0.0", "0.5", "20", Setting_IsExtended, &settings.safety_door.coolant_on_delay, NULL, is_setting_available }
};

#ifndef NO_SETTINGS_DESCRIPTIONS

PROGMEM static const setting_descr_t setting_descr[] = {
    { Setting_PulseMicroseconds, "Sets time length per step. Minimum 2 microseconds.\\n\\n"
                                 "This needs to be reduced from the default value of 10 when max. step rates exceed approximately 80 kHz."
    },
    { Setting_StepperIdleLockTime, "Sets a short hold delay when stopping to let dynamics settle before disabling steppers. Value 255 keeps motors enabled." },
    { Setting_StepInvertMask, "Inverts the step signals (active low)." },
    { Setting_DirInvertMask, "Inverts the direction signals (active low)." },
#if COMPATIBILITY_LEVEL <= 2
    { Setting_InvertStepperEnable, "Inverts the stepper driver enable signals. Most drivers uses active low enable requiring inversion.\\n\\n"
                                   "NOTE: If the stepper drivers shares the same enable signal only X is used."
    },
#else
    { Setting_InvertStepperEnable, "Inverts the stepper driver enable signals. Drivers using active high enable require inversion.\\n\\n" },
#endif
    { Setting_LimitPinsInvertMask, "Inverts the axis limit input signals." },
    { Setting_InvertProbePin, "Inverts the probe input signal(s)." },
    { Setting_SpindlePWMOptions, "Enable controls PWM output availability.\\n"
                                 "When `RPM controls spindle enable signal` is checked and M3 or M4 is active S0 switches it off and S > 0 switches it on."
    },
    { Setting_GangedDirInvertMask, "Inverts the direction signals for the second motor used for ganged axes.\\n\\n"
                                   "NOTE: This inversion will be applied in addition to the inversion from setting $3."
    },
    { Setting_StatusReportMask, "Specifies optional data included in status reports and if report is sent when homing.\\n"
                                "If Run substatus is enabled it may be used for simple probe protection.\\n\\n"
                                "NOTE: Parser state will be sent separately after the status report and only on changes."
    },
    { Setting_JunctionDeviation, "Sets how fast grblHAL travels through consecutive motions. Lower value slows it down." },
    { Setting_ArcTolerance, "Sets the G2 and G3 arc tracing accuracy based on radial error. Beware: A very small value may effect performance." },
    { Setting_ReportInches, "Enables inch units when returning any position and rate value that is not a settings value." },
    { Setting_ControlInvertMask, "Inverts the control signals (active low).\\n"
                                 "NOTE: Block delete, Optional stop, EStop and Probe connected are optional signals, availability is driver dependent."
    },
    { Setting_CoolantInvertMask, "Inverts the coolant and mist signals (active low)." },
    { Setting_SpindleInvertMask, "Inverts the spindle on, counterclockwise and PWM signals (active low)." },
    { Setting_ControlPullUpDisableMask, "Disable the control signals pullup resistors. Potentially enables pulldown resistor if available.\\n"
                                        "NOTE: Block delete, Optional stop and EStop are optional signals, availability is driver dependent."
    },
    { Setting_LimitPullUpDisableMask, "Disable the limit signals pullup resistors. Potentially enables pulldown resistors if available."},
    { Setting_ProbePullUpDisable, "Disable the probe signal pullup resistor(s). Potentially enables pulldown resistor(s) if available." },
    { Setting_SoftLimitsEnable, "Enables soft limits checks within machine travel and sets alarm when exceeded. Requires homing." },
    { Setting_HardLimitsEnable, "When enabled immediately halts motion and throws an alarm when a limit switch is triggered. In strict mode only homing is possible when a switch is engaged." },
    { Setting_HomingEnable, "Enables homing cycle. Requires limit switches on axes to be automatically homed.\\n\\n"
                            "When `Enable single axis commands` is checked, single axis homing can be performed by $H<axis letter> commands.\\n\\n"
                            "When `Allow manual` is checked, axes not homed automatically may be homed manually by $H or $H<axis letter> commands.\\n\\n"
                            "`Override locks` is for allowing a soft reset to disable `Homing on startup required`."
    },
    { Setting_HomingDirMask, "Homing searches for a switch in the positive direction. Set axis bit to search in negative direction." },
    { Setting_HomingFeedRate, "Feed rate to slowly engage limit switch to determine its location accurately." },
    { Setting_HomingSeekRate, "Seek rate to quickly find the limit switch before the slower locating phase." },
    { Setting_HomingDebounceDelay, "Sets a short delay between phases of homing cycle to let a switch debounce." },
    { Setting_HomingPulloff, "Retract distance after triggering switch to disengage it. Homing will fail if switch isn't cleared." },
    { Setting_G73Retract, "G73 retract distance (for chip breaking drilling)." },
    { Setting_PulseDelayMicroseconds, "Step pulse delay.\\n\\n"
                                      "Normally leave this at 0 as there is an implicit delay on direction changes when AMASS is active."
    },
    { Setting_RpmMax, "Maximum spindle speed, can be overridden by spindle plugins." },
    { Setting_RpmMin, "Minimum spindle speed, can be overridden by spindle plugins.\\n\\n"
                      "When set > 0 $35 (PWM min value) may have to be set to get the configured RPM."},
#if !LATHE_UVW_OPTION
    { Setting_Mode, "Laser mode: consecutive G1/2/3 commands will not halt when spindle speed is changed.\\n"
                    "Lathe mode: allows use of G7, G8, G96 and G97."
    },
#endif
    { Setting_PWMFreq, "Spindle PWM frequency." },
    { Setting_PWMOffValue, "Spindle PWM off value in percent (duty cycle)." },
    { Setting_PWMMinValue, "Spindle PWM min value in percent (duty cycle)." },
    { Setting_PWMMaxValue, "Spindle PWM max value in percent (duty cycle)." },
    { Setting_SteppersEnergize, "Specifies which steppers not to disable when stopped." },
    { Setting_SpindlePPR, "Spindle encoder pulses per revolution." },
    { Setting_EnableLegacyRTCommands, "Enables \"normal\" processing of ?, ! and ~ characters when part of $-setting or comment. If disabled then they are added to the input string instead." },
    { Setting_JogSoftLimited, "Limit jog commands to machine limits for homed axes." },
    { Setting_ParkingEnable, "Enables parking cycle, requires parking axis homed." },
    { Setting_ParkingAxis, "Define which axis that performs the parking motion." },
    { Setting_HomingLocateCycles, "Number of homing passes. Minimum 1, maximum 128." },
    { Setting_HomingCycle_1, "Axes to home in first pass." },
    { Setting_HomingCycle_2, "Axes to home in second pass." },
    { Setting_HomingCycle_3, "Axes to home in third pass." },
#ifdef A_AXIS
    { Setting_HomingCycle_4, "Axes to home in fourth pass." },
#endif
#ifdef B_AXIS
    { Setting_HomingCycle_5, "Axes to home in fifth pass." },
#endif
#ifdef C_AXIS
    { Setting_HomingCycle_6, "Axes to home in sixth pass." },
#endif
    { Setting_JogStepSpeed, "Step jogging speed in millimeters per minute." },
    { Setting_JogSlowSpeed, "Slow jogging speed in millimeters per minute." },
    { Setting_JogFastSpeed, "Fast jogging speed in millimeters per minute." },
    { Setting_JogStepDistance, "Jog distance for single step jogging." },
    { Setting_JogSlowDistance, "Jog distance before automatic stop." },
    { Setting_JogFastDistance, "Jog distance before automatic stop." },
#ifndef NO_SAFETY_DOOR_SUPPORT
    { Setting_ParkingPulloutIncrement, "Spindle pull-out and plunge distance in mm.Incremental distance." },
    { Setting_ParkingPulloutRate, "Spindle pull-out/plunge slow feed rate in mm/min." },
    { Setting_ParkingTarget, "Parking axis target. In mm, as machine coordinate [-max_travel, 0]." },
    { Setting_ParkingFastRate, "Parking fast rate to target after pull-out in mm/min." },
    { Setting_RestoreOverrides, "Restore overrides to default values at program end." },
    { Setting_DoorOptions, "Enable this if it is desirable to open the safety door when in IDLE mode (eg. for jogging)." },
#endif
    { Setting_SleepEnable, "Enable sleep mode." },
    { Setting_HoldActions, "Actions taken during feed hold and on resume from feed hold." },
    { Setting_ForceInitAlarm, "Start in alarm mode after a cold reset." },
    { Setting_ProbingFeedOverride, "Allow feed override during probing." },
#if ENABLE_SPINDLE_LINEARIZATION
     { Setting_LinearSpindlePiece1, "Comma separated list of values: RPM_MIN, RPM_LINE_A1, RPM_LINE_B1, set to blank to disable." },
  #if SPINDLE_NPWM_PIECES > 1
     { Setting_LinearSpindlePiece2, "Comma separated list of values: RPM_POINT12, RPM_LINE_A2, RPM_LINE_B2, set to blank to disable." },
  #endif
  #if SPINDLE_NPWM_PIECES > 2
     { Setting_LinearSpindlePiece3, "Comma separated list of values: RPM_POINT23, RPM_LINE_A3, RPM_LINE_B3, set to blank to disable." },
  #endif
  #if SPINDLE_NPWM_PIECES > 3
     { Setting_LinearSpindlePiece4, "Comma separated list of values: RPM_POINT34, RPM_LINE_A4, RPM_LINE_B4, set to blank to disable." },
  #endif
#endif
    { Setting_PositionPGain, "" },
    { Setting_PositionIGain, "" },
    { Setting_PositionDGain, "" },
    { Setting_PositionIMaxError, "Spindle sync PID max integrator error." },
    { Setting_AxisStepsPerMM, "Travel resolution in steps per millimeter." },
    { (setting_id_t)(Setting_AxisStepsPerMM + 1), "Travel resolution in steps per degree." }, // "Hack" to get correct description for rotary axes
    { Setting_AxisMaxRate, "Maximum rate. Used as G0 rapid rate." },
    { Setting_AxisAcceleration, "Acceleration. Used for motion planning to not exceed motor torque and lose steps." },
#if ENABLE_JERK_ACCELERATION   
    { Setting_AxisJerk, "Maximum rate of acceleration change - smoothes out acceleration profile up to max axis acceleration.\\n\\n"
                        "Minimum value of x10 Acceleration setting to ensure decent acceleration times.\\n"
                        "Maximum is calculated by current acceleration and stepper segment time.\\n"
                        "At Maximum value motion is effectively trapezoidal instead of constant jerk.\\n\\n"
                        "Can be increased by adjusting ACCELERATION_TICKS_PER_SECOND to a larger value before compiling."},
#endif
    { Setting_AxisMaxTravel, "Maximum axis travel distance from homing switch. Determines valid machine space for soft-limits and homing search distances." },
#if ENABLE_BACKLASH_COMPENSATION
    { Setting_AxisBacklash, "Backlash distance to compensate for." },
#endif
    { Setting_AxisAutoSquareOffset, "Offset between sides to compensate for homing switches inaccuracies." },
    { Setting_AxisHomingFeedRate, "Feed rate to slowly engage limit switch to determine its location accurately." },
    { Setting_AxisHomingSeekRate, "Seek rate to quickly find the limit switch before the slower locating phase." },
    { Setting_SpindleAtSpeedTolerance, "Spindle at speed tolerance as percentage deviation from programmed speed, set to 0 to disable.\\n"
                                       "If not within tolerance when checked after spindle on delay ($392) alarm 14 is raised."
    },
    { Setting_ToolChangeMode, "Normal: allows jogging for manual touch off. Set new position manually.\\n\\n"
                              "Manual touch off: retracts tool axis to home position for tool change, use jogging or $TPW for touch off.\\n\\n"
                              "Manual touch off @ G59.3: retracts tool axis to home position then to G59.3 position for tool change, use jogging or $TPW for touch off.\\n\\n"
                              "Automatic touch off @ G59.3: retracts tool axis to home position for tool change, then to G59.3 position for automatic touch off.\\n\\n"
                              "All modes except \"Normal\" and \"Ignore M6\" returns the tool (controlled point) to original position after touch off."
    },
    { Setting_ToolChangeProbingDistance, "Maximum probing distance for automatic or $TPW touch off." },
    { Setting_ToolChangeFeedRate, "Feed rate to slowly engage tool change sensor to determine the tool offset accurately." },
    { Setting_ToolChangeSeekRate, "Seek rate to quickly find the tool change sensor before the slower locating phase." },
    { Setting_ToolChangePulloffRate, "Pull-off rate for the retract move before the slower locating phase." },
    { Setting_ToolChangeRestorePosition, "When set the spindle is moved so that the controlled point (tool tip) is the same as before the M6 command, if not the spindle is only moved to the Z home position." },
    { Setting_DualAxisLengthFailPercent, "Dual axis length fail in percent of axis max travel." },
    { Setting_DualAxisLengthFailMin, "Dual axis length fail minimum distance." },
    { Setting_DualAxisLengthFailMax, "Dual axis length fail maximum distance." },
#if COMPATIBILITY_LEVEL <= 1
    { Setting_DisableG92Persistence, "Disables save/restore of G92 offset to non-volatile storage (NVS)." },
#endif
#if N_AXIS > 3
     { Settings_RotaryAxes, "Designates axes as rotary, interpretation some other relevant axis settings is changed accordingly." },
#endif
#ifndef NO_SAFETY_DOOR_SUPPORT
    { Setting_DoorSpindleOnDelay, "Delay to allow spindle to spin up after safety door is opened or feed hold is canceled." },
    { Setting_DoorCoolantOnDelay, "Delay to allow coolant to restart after safety door is opened or feed hold is canceled." },
#else
    { Setting_DoorSpindleOnDelay, "Delay to allow spindle to spin up when spindle at speed tolerance is > 0." },
#endif
    { Setting_SpindleOnDelay, "Delay to allow spindle to restart after feed hold is canceled." },
    { Setting_SpindleType, "Spindle selected on startup." },
    { Setting_PlannerBlocks, "Number of blocks in the planner buffer." },
    { Setting_AutoReportInterval, "Interval the real time report will be sent, set to 0 to disable." },
    { Setting_TimeZoneOffset, "Offset in hours from UTC." },
    { Setting_UnlockAfterEStop, "If set unlock (by sending $X) is required after resetting a cleared E-Stop condition." },
#if COMPATIBILITY_LEVEL <= 1
     { Setting_OffsetLock, "Lock coordinate systems against accidental changes." },
#endif
#if NGC_EXPRESSIONS_ENABLE
    { Setting_NGCDebugOut, "Example: (debug, metric mode: #<_metric>, coord system: #5220)" },
#endif
    { Setting_EncoderSpindle, "Specifies which spindle has the encoder attached." },
#if N_AXIS > 3
    { Setting_RotaryWrap, "Perform fast move to angle stored in G28 position.\\n"
                          "Use:\\n"
                          " G91G28<axisletter>0\\n"
                          " G90\\n"
    },
#endif
    { Setting_FSOptions, "Auto mount SD card on startup." },
    { Setting_HomePinsInvertMask, "Inverts the axis home input signals." },
    { Setting_HoldCoolantOnDelay, "Delay to allow coolant to restart after feed hold is canceled." }
};

#endif

static setting_details_t setting_details = {
    .groups = setting_group_detail,
    .n_groups = sizeof(setting_group_detail) / sizeof(setting_group_detail_t),
    .settings = setting_detail,
    .n_settings = sizeof(setting_detail) / sizeof(setting_detail_t),
#ifndef NO_SETTINGS_DESCRIPTIONS
    .descriptions = setting_descr,
    .n_descriptions = sizeof(setting_descr) / sizeof(setting_descr_t),
#endif
    .save = settings_write_global
};

static setting_details_t *settingsd = &setting_details;

void settings_register (setting_details_t *details)
{
    settingsd->next = details;
    settingsd = details;
}

setting_details_t *settings_get_details (void)
{
    return &setting_details;
}

/**/

// Write build info to persistent storage
void settings_write_build_info (char *line)
{
    if(hal.nvs.type != NVS_None)
        hal.nvs.memcpy_to_nvs(NVS_ADDR_BUILD_INFO, (uint8_t *)line, sizeof(stored_line_t), true);
}

// Read build info from persistent storage.
bool settings_read_build_info(char *line)
{
    if (!(hal.nvs.type != NVS_None && hal.nvs.memcpy_from_nvs((uint8_t *)line, NVS_ADDR_BUILD_INFO, sizeof(stored_line_t), true) == NVS_TransferResult_OK)) {
        // Reset line with default value
        line[0] = 0; // Empty line
        settings_write_build_info(line);
        return false;
    }
    return true;
}

// Write startup line to persistent storage
void settings_write_startup_line (uint8_t idx, char *line)
{
    assert(idx < N_STARTUP_LINE);

#ifdef FORCE_BUFFER_SYNC_DURING_NVS_WRITE
    protocol_buffer_synchronize(); // A startup line may contain a motion and be executing.
#endif

    if(hal.nvs.type != NVS_None)
        hal.nvs.memcpy_to_nvs(NVS_ADDR_STARTUP_BLOCK + idx * (sizeof(stored_line_t) + NVS_CRC_BYTES), (uint8_t *)line, sizeof(stored_line_t), true);
}

// Read startup line to persistent storage.
bool settings_read_startup_line (uint8_t idx, char *line)
{
    assert(idx < N_STARTUP_LINE);

    if (!(hal.nvs.type != NVS_None && hal.nvs.memcpy_from_nvs((uint8_t *)line, NVS_ADDR_STARTUP_BLOCK + idx * (sizeof(stored_line_t) + NVS_CRC_BYTES), sizeof(stored_line_t), true) == NVS_TransferResult_OK)) {
        // Reset line with default value
        *line = '\0'; // Empty line
        settings_write_startup_line(idx, line);
        return false;
    }
    return true;
}

// Write selected coordinate data to persistent storage.
void settings_write_coord_data (coord_system_id_t id, float (*coord_data)[N_AXIS])
{
    assert(id <= N_CoordinateSystems);

#ifdef FORCE_BUFFER_SYNC_DURING_NVS_WRITE
    protocol_buffer_synchronize();
#endif

    if(hal.nvs.type != NVS_None)
        hal.nvs.memcpy_to_nvs(NVS_ADDR_PARAMETERS + id * (sizeof(coord_data_t) + NVS_CRC_BYTES), (uint8_t *)coord_data, sizeof(coord_data_t), true);
}

// Read selected coordinate data from persistent storage.
bool settings_read_coord_data (coord_system_id_t id, float (*coord_data)[N_AXIS])
{
    assert(id <= N_CoordinateSystems);

    if (!(hal.nvs.type != NVS_None && hal.nvs.memcpy_from_nvs((uint8_t *)coord_data, NVS_ADDR_PARAMETERS + id * (sizeof(coord_data_t) + NVS_CRC_BYTES), sizeof(coord_data_t), true) == NVS_TransferResult_OK)) {
        // Reset with default zero vector
        memset(coord_data, 0, sizeof(coord_data_t));
        settings_write_coord_data(id, coord_data);
        return false;
    }
    return true;
}

#if N_TOOLS

// Write selected tool data to persistent storage.
static bool settings_write_tool_data (tool_data_t *tool_data)
{
    assert(tool_data->tool_id > 0 && tool_data->tool_id <= N_TOOLS); // NOTE: idx 0 is a non-persistent entry for tools not in tool table

    if(hal.nvs.type != NVS_None)
        hal.nvs.memcpy_to_nvs(NVS_ADDR_TOOL_TABLE + (tool_data->tool_id - 1) * (sizeof(tool_data_t) + NVS_CRC_BYTES), (uint8_t *)tool_data, sizeof(tool_data_t), true);

    return true;
}

// Read selected tool data from persistent storage.
static bool settings_read_tool_data (tool_id_t tool_id, tool_data_t *tool_data)
{
    assert(tool_id > 0 && tool_id <= N_TOOLS); // NOTE: idx 0 is a non-persistent entry for tools not in tool table

    if (!(hal.nvs.type != NVS_None && hal.nvs.memcpy_from_nvs((uint8_t *)tool_data, NVS_ADDR_TOOL_TABLE + (tool_id - 1) * (sizeof(tool_data_t) + NVS_CRC_BYTES),
                                                               sizeof(tool_data_t), true) == NVS_TransferResult_OK && tool_data->tool_id == tool_id)) {
        memset(tool_data, 0, sizeof(tool_data_t));
        tool_data->tool_id = tool_id;
    }

    return tool_data->tool_id == tool_id;
}

// Clear all tool data in persistent storage.
static bool settings_clear_tool_data (void)
{
    uint_fast8_t idx;

    tool_data_t tool_data;
    memset(&tool_data, 0, sizeof(tool_data_t));
    for (idx = 1; idx <= N_TOOLS; idx++) {
        tool_data.tool_id = (tool_id_t)idx;
        settings_write_tool_data(&tool_data);
    }

    return true;
}

#endif // N_TOOLS

// Read global settings from persistent storage.
// Checks version-byte of non-volatile storage and global settings copy.
bool read_global_settings ()
{
    bool ok = hal.nvs.type != NVS_None && SETTINGS_VERSION == hal.nvs.get_byte(0) && hal.nvs.memcpy_from_nvs((uint8_t *)&settings, NVS_ADDR_GLOBAL, sizeof(settings_t), true) == NVS_TransferResult_OK;

    // Sanity check of settings, board map could have been changed...

#if LATHE_UVW_OPTION
    settings.mode = Mode_Lathe;
#else
    if(settings.mode == Mode_Laser && !spindle_get_caps(false).laser)
        settings.mode = Mode_Standard;
#endif

    if(settings.planner_buffer_blocks < 30 || settings.planner_buffer_blocks > 1000)
        settings.planner_buffer_blocks = 35;
    
    if(settings.acceleration_ticks_second < 50 || settings. acceleration_ticks_second > 2000)
        settings.acceleration_ticks_second = 100;

    if(!hal.driver_cap.spindle_encoder)
        settings.spindle.ppr = 0;

    if(SLEEP_DURATION <= 0.0f)
        settings.flags.sleep_enable = Off;

#if COMPATIBILITY_LEVEL > 1 && DEFAULT_DISABLE_G92_PERSISTENCE
    settings.flags.g92_is_volatile = On;
#endif

#if COMPATIBILITY_LEVEL > 2
    if(settings.steppers.enable_invert.mask)
        settings.steppers.enable_invert.mask = AXES_BITMASK;
#endif

#if N_AXIS > 3
    settings.steppers.rotary_wrap.mask &= settings.steppers.is_rotary.mask;
#endif

    settings.control_invert.mask |= limits_override.mask;
    settings.control_disable_pullup.mask &= ~limits_override.mask;

    return ok && settings.version.id == SETTINGS_VERSION;
}


// Write global settings to persistent storage
void settings_write_global (void)
{
    if(override_backup.valid)
        restore_override_backup();

    settings.flags.compatibility_level = COMPATIBILITY_LEVEL;

    if(hal.nvs.type != NVS_None)
        hal.nvs.memcpy_to_nvs(NVS_ADDR_GLOBAL, (uint8_t *)&settings, sizeof(settings_t), true);
}

#if N_SPINDLE > 1

static bool get_default_spindle (spindle_info_t *spindle, void *data)
{
    bool ok;

    if((ok = spindle->ref_id == (uint8_t)((uint32_t)data)))
        settings.spindle.ref_id = spindle->ref_id;

    return ok;
}

#endif

// Restore global settings to defaults and write to persistent storage
void settings_restore (settings_restore_t restore)
{
    uint_fast8_t idx;
    stored_line_t empty_line;

    memset(empty_line, 0xFF, sizeof(stored_line_t));
    *empty_line = '\0';

    hal.nvs.put_byte(0, SETTINGS_VERSION); // Forces write to physical storage

    if(restore.defaults) {

        memcpy(&settings, &defaults, sizeof(settings_t));

        settings.control_invert.mask = (settings.control_invert.mask & hal.signals_cap.mask) | limits_override.mask;
        settings.control_disable_pullup.mask &= (hal.signals_cap.mask & ~limits_override.mask);
        settings.pwm_spindle.invert.ccw &= spindle_get_caps(false).direction;
        settings.pwm_spindle.invert.pwm &= spindle_get_caps(false).pwm_invert;
#if ENABLE_BACKLASH_COMPENSATION
        if(sys.driver_started)
            mc_backlash_init((axes_signals_t){AXES_BITMASK});
#endif
#if N_SPINDLE > 1
        spindle_enumerate_spindles(get_default_spindle, (void *)DEFAULT_SPINDLE);
#endif
        settings_write_global();
    }

    if (restore.parameters) {
        float coord_data[N_AXIS];

        memset(coord_data, 0, sizeof(coord_data));
        for (idx = 0; idx <= N_WorkCoordinateSystems; idx++)
            settings_write_coord_data((coord_system_id_t)idx, &coord_data);

        settings_write_coord_data(CoordinateSystem_G92, &coord_data); // Clear G92 offsets

#if N_TOOLS
        settings_clear_tool_data();
#endif
    }

    if (restore.startup_lines) {
        for (idx = 0; idx < N_STARTUP_LINE; idx++)
            settings_write_startup_line(idx, empty_line);
    }

    if (restore.build_info) {
        settings_write_build_info(empty_line);
        settings_write_build_info(BUILD_INFO);
    }

    if(restore.defaults && hal.settings_changed)
        hal.settings_changed(&settings, (settings_changed_flags_t){-1});

    setting_details_t *details = setting_details.next;

    if(details) do {
        if(details->restore)
            details->restore();
        if(details->on_changed)
            details->on_changed(&settings, restore.defaults ? (settings_changed_flags_t){-1} : (settings_changed_flags_t){0});
    } while((details = details->next));

    nvs_buffer_sync_physical();
}

inline static bool is_available (const setting_detail_t *setting)
{
    return setting->is_available == NULL || setting->is_available(setting);
}

bool settings_is_group_available (setting_group_t id)
{
    const setting_group_detail_t *group = setting_get_group_details(id);

    if(!group)
        return false;

    bool available = group->is_available ? group->is_available(group) : false;

    if(!available) switch(group->id) {

        case Group_Probing:
            available = hal.probe.get_state != NULL;
            break;

        case Group_Spindle_Sync:
            available = hal.driver_cap.spindle_sync;
            break;

        case Group_Spindle_ClosedLoop:
            available = hal.driver_cap.spindle_pid;
            break;

        case Group_Limits_DualAxis:
            available = hal.stepper.get_ganged && hal.stepper.get_ganged(true).mask != 0;
            break;

        case Group_Homing:
        case Group_Jogging:
        case Group_Limits:
        case Group_ControlSignals:
        case Group_Spindle:
            available = true;
            break;

        default:
            {
                uint_fast16_t idx;
                setting_details_t *details = &setting_details;

                do {
                    if(details->settings) {
                        for(idx = 0; idx < details->n_settings; idx++) {
                            if(details->settings[idx].group == id && (available = is_available(&details->settings[idx])))
                                break;
                        }
                    }
                } while(!available && (details = details->next));
            }
            break;
    }

    return available;
}

setting_group_t settings_normalize_group (setting_group_t group)
{
    return (group > Group_Axis0 && group < Group_Axis0 + N_AXIS) ? Group_Axis0 : group;
}

bool settings_iterator (const setting_detail_t *setting, setting_output_ptr callback, void *data)
{
    bool ok = false;

    if(setting->group == Group_Axis0) {

        uint_fast8_t axis_idx = 0;

        for(axis_idx = 0; axis_idx < N_AXIS; axis_idx++) {

            if(grbl.on_set_axis_setting_unit)
                set_axis_unit(setting, grbl.on_set_axis_setting_unit(setting->id, axis_idx));

            if(!(ok = callback(setting, axis_idx, data)))
                break;
        }
    } else if(setting->flags.increment) {
        setting_details_t *set;
        setting = setting_get_details(setting->id, &set);
        if(set->iterator)
            ok = set->iterator(setting, callback, data);
    } else
        ok = callback(setting, 0, data);

    return ok;
}

const setting_detail_t *setting_get_details (setting_id_t id, setting_details_t **set)
{
    uint_fast16_t idx, offset = id - normalize_id(id);
    setting_details_t *details = settings_get_details();

    id -= offset;

    do {
        for(idx = 0; idx < details->n_settings; idx++) {
            if(details->settings[idx].id == id && is_available(&details->settings[idx])) {

                if(details->settings[idx].group == Group_Axis0 && grbl.on_set_axis_setting_unit)
                    set_axis_unit(&details->settings[idx], grbl.on_set_axis_setting_unit(details->settings[idx].id, offset));

                if(offset && details->iterator == NULL && offset >= (details->settings[idx].group == Group_Encoder0 ? hal.encoder.get_n_encoders() : N_AXIS))
                    return NULL;

                if(set)
                    *set = details;

                return &details->settings[idx];
            }
        }
    } while((details = details->next));

    return NULL;
}

const char *setting_get_description (setting_id_t id)
{
    const char *description = NULL;

#ifndef NO_SETTINGS_DESCRIPTIONS

    if(grbl.on_setting_get_description == NULL || (description = grbl.on_setting_get_description(id)) == NULL) {

        uint_fast16_t idx;
        setting_details_t *settings = settings_get_details();
        const setting_detail_t *setting = setting_get_details(id, NULL);

        if(setting) do {
            if(settings->descriptions) {
                idx = settings->n_descriptions;
                do {
                    if(settings->descriptions[--idx].id == setting->id) {
  #if N_AXIS > 3
                        if(setting->id == Setting_AxisStepsPerMM && axis_is_rotary(id - setting->id))
                            idx++;
  #endif
                        description = settings->descriptions[idx].description;
                    }
                } while(idx && description == NULL);
            }
        } while(description == NULL && (settings = settings->next));
    }

#endif

    return description;
}

const setting_group_detail_t *setting_get_group_details (setting_group_t id)
{
    uint_fast16_t idx;
    setting_details_t *details = settings_get_details();
    const setting_group_detail_t *detail = NULL;

    do {
        for(idx = 0; idx < details->n_groups; idx++) {
            if(details->groups[idx].id == id)
                detail = &details->groups[idx];
        }
    } while(detail == NULL && (details = details->next));

    return detail;
}

/*
setting_group_t setting_get_parent_group (setting_group_t id)
{
    const setting_group_detail_t *group = setting_get_group_details(id);

    return group ? group->parent : Group_Unknown;
}
*/

static status_code_t validate_value (const setting_detail_t *setting, float value)
{
    float val;
    uint_fast8_t set_idx = 0;

    if(setting->min_value) {
        if(!read_float((char *)setting->min_value, &set_idx, &val))
            return Status_BadNumberFormat;

        if(!(value >= val || (setting->flags.allow_null && value == 0.0f)))
            return Status_SettingValueOutOfRange;

    } else if(value < 0.0f)
        return Status_NegativeValue;

    if(setting->max_value) {
        set_idx = 0;

        if(!read_float((char *)setting->max_value, &set_idx, &val))
            return Status_BadNumberFormat;

        if(value > val)
            return Status_SettingValueOutOfRange;
    }

    return Status_OK;
}

static status_code_t validate_uint_value (const setting_detail_t *setting, uint32_t value)
{
    uint32_t val;
    uint_fast8_t set_idx = 0;
    status_code_t status;

    if(setting->min_value) {
        if((status = read_uint((char *)setting->min_value, &set_idx, &val)) != Status_OK)
            return status;

        if(!(value >= val || (setting->flags.allow_null && value == 0)))
            return Status_SettingValueOutOfRange;

    } else if(value < 0.0f)
        return Status_NegativeValue;

    if(setting->max_value) {
        set_idx = 0;

        if((status = read_uint((char *)setting->max_value, &set_idx, &val)) != Status_OK)
            return Status_BadNumberFormat;

        if(value > val)
            return Status_SettingValueOutOfRange;
    }

    return Status_OK;
}

static uint32_t strnumentries (const char *s, const char delimiter)
{
    if(s == NULL || *s == '\0')
        return 0;

    char *p = (char *)s;
    uint32_t entries = 1;

    while((p = strchr(p, delimiter))) {
        p++;
        entries++;
    }

    return entries;
}

setting_datatype_t setting_datatype_to_external (setting_datatype_t datatype)
{
    switch(datatype) {

        case Format_Int8:
        case Format_Int16:
            datatype = Format_Integer;
            break;

        default:
            break;
    }

    return datatype;
}

bool setting_is_list (const setting_detail_t *setting)
{
    return setting->datatype == Format_Bitfield || setting->datatype == Format_XBitfield || setting->datatype == Format_RadioButtons;
}

bool setting_is_integer (const setting_detail_t *setting)
{
    return setting->datatype == Format_Integer || setting->datatype == Format_Int8 || setting->datatype == Format_Int16;
}

static char *remove_element (char *s, uint_fast8_t entry)
{
    while(entry && *s) {
        if(*s == ',')
            entry--;
        s++;
    }

    if(entry == 0) {
        *s++ = 'N';
        *s++ = '/';
        *s++ = 'A';
        char *s2 = s;
        while(*s2 && *s2 != ',')
            s2++;
        while(*s2)
            *s++ = *s2++;
        *s = '\0';
    }

    return s;
}

static void setting_remove_element (setting_id_t id, uint_fast8_t pos)
{
    const setting_detail_t *setting = setting_get_details(id, NULL);

    if(setting && setting_is_list(setting))
        remove_element((char *)setting->format, pos);
}

// Flag setting elements for bitfields as N/A according to a mask
// Note: setting format string has to reside in RAM.
void setting_remove_elements (setting_id_t id, uint32_t mask)
{
    const setting_detail_t *setting;

    if((setting = setting_get_details(id, NULL))) {

        char *format = (char *)setting->format, *s;
        uint_fast8_t idx, entries = strnumentries(format, ',');

        for(idx = 0; idx < entries; idx++ ) {
            if(!(mask & 0x1))
                setting_remove_element(id, idx);
            mask >>= 1;
        }

        // Strip trailing N/A's
        while((s = strrchr(format, ','))) {
            if(strncmp(s, ",N/A", 4))
                break;
            *s = '\0';
        }
    }
}

inline static bool setting_is_string (setting_datatype_t  datatype)
{
    return datatype == Format_String || datatype == Format_Password || datatype == Format_IPv4;
}

inline static bool setting_is_core (setting_type_t type)
{
    return !(type == Setting_NonCore || type == Setting_NonCoreFn);
}

static status_code_t setting_validate_me_uint (const setting_detail_t *setting, char *svalue)
{
    uint_fast8_t idx = 0;
    uint32_t value;
    status_code_t status;

    if((status = read_uint(svalue, &idx, &value)) != Status_OK)
        return status;

    switch(setting->datatype) {

        case Format_Bool:
            if(!(value == 0 || value == 1))
                status = Status_SettingValueOutOfRange;
            break;

        case Format_Bitfield:
        case Format_XBitfield:;
            if(value >= (1UL << strnumentries(setting->format, ',')))
                status = Status_SettingValueOutOfRange;
            break;

        case Format_RadioButtons:
            if(value >= strnumentries(setting->format, ','))
                status = Status_SettingValueOutOfRange;
            break;

        case Format_AxisMask:
            if(value >= (1 << N_AXIS))
                status = Status_SettingValueOutOfRange;
            break;

        case Format_Int8:
        case Format_Int16:
        case Format_Integer:
            status = validate_uint_value(setting, value);
            break;

        default:
            break;
    }

    return status;
}

status_code_t setting_validate_me (const setting_detail_t *setting, float value, char *svalue)
{
    status_code_t status = Status_OK;

    switch(setting->datatype) {

        case Format_Bool:
        case Format_Bitfield:
        case Format_XBitfield:;
        case Format_RadioButtons:
        case Format_AxisMask:
        case Format_Int8:
        case Format_Int16:
        case Format_Integer:
            status = setting_validate_me_uint(setting, svalue);
            break;

        case Format_Decimal:
            status = validate_value(setting, value);
            break;

        case Format_Password:
            {
                uint_fast16_t len = strlen(svalue);
                if(hal.stream.state.webui_connected && len == strlen(PASSWORD_MASK) && !strcmp(PASSWORD_MASK, svalue))
                    status = Status_InvalidStatement;
                else
                    status = validate_value(setting, (float)len);
            }
            break;

        case Format_String:
            {
                uint_fast16_t len = strlen(svalue);
                status = validate_value(setting, (float)len);
            }
            break;

        case Format_IPv4:
            // handled by driver or plugin, dependent on network library
            break;
    }

    return status;
}

status_code_t setting_validate (setting_id_t id, float value, char *svalue)
{
    const setting_detail_t *setting = setting_get_details(id, NULL);

    // If no details available setting could nevertheless be a valid setting id.
    return setting == NULL ? Status_OK : setting_validate_me(setting, value, svalue);
}

static bool settings_changed_spindle (void)
{
    static spindle_settings_t spindle_settings = {};
    static spindle_pwm_settings_t spindle_pwm_settings = {};

    bool base_changed, pwm_changed;

    if((base_changed = memcmp(&spindle_settings, &settings.spindle, sizeof(spindle_settings_t))) != 0)
        memcpy(&spindle_settings, &settings.spindle, sizeof(spindle_settings_t));

    if((pwm_changed = memcmp(&spindle_pwm_settings, &settings.pwm_spindle, sizeof(spindle_pwm_settings_t))) != 0)
        memcpy(&spindle_pwm_settings, &settings.pwm_spindle, sizeof(spindle_pwm_settings_t));

    return base_changed || pwm_changed;
}

// A helper method to set settings from command line
status_code_t settings_store_setting (setting_id_t id, char *svalue)
{
    uint_fast8_t set_idx = 0;
    uint32_t int_value = 0;
    float value = NAN;
    status_code_t status = Status_OK;
    setting_details_t *set;
    const setting_detail_t *setting = setting_get_details(id, &set);

    if(setting == NULL) {
        if(id == Setting_SpindlePWMBehaviour) {
            set = &setting_details;
            setting = &setting_detail[Setting_SpindlePWMBehaviour];
        } else
            return Status_SettingDisabled;
    }

    // Trim leading spaces
    while(*svalue == ' ')
        svalue++;

    if(setting->datatype == Format_Decimal)  {
        if(!read_float(svalue, &set_idx, &value) && setting_is_core(setting->type))
            return Status_BadNumberFormat;
    } else if(!setting_is_string(setting->datatype) && read_uint(svalue, &set_idx, &int_value) != Status_OK && setting_is_core(setting->type))
        return Status_BadNumberFormat;

    if((status = setting_validate_me(setting, value, svalue)) != Status_OK) {
        if(setting == Setting_PulseMicroseconds && status == Status_SettingValueOutOfRange)
            status =  Status_SettingStepPulseMin;

        return status;
    }

    switch(setting->type) {

        case Setting_NonCore:
        case Setting_IsExtended:
        case Setting_IsLegacy:
        case Setting_IsExpanded:
            switch(setting->datatype) {

                case Format_Decimal:
                    *((float *)(setting->value)) = value;
                    break;

                case Format_String:
                case Format_Password:
                    strcpy(((char *)(setting->value)), svalue);
                    break;

                case Format_AxisMask:
                    *((uint8_t *)(setting->value)) = (uint8_t)int_value & AXES_BITMASK;
                    break;

                case Format_Bool:
                case Format_Bitfield:
                case Format_XBitfield:
                case Format_RadioButtons:
                case Format_Int8:
                    *((uint8_t *)(setting->value)) = (uint8_t)int_value;
                    break;

                case Format_Int16:
                    *((uint16_t *)(setting->value)) = (uint16_t)int_value;
                    break;

                case Format_Integer:
                    *((uint32_t *)(setting->value)) = (uint32_t)int_value;
                    break;

                default:
                    status = Status_BadNumberFormat;
                    break;
            }
            break;

        case Setting_NonCoreFn:
        case Setting_IsExtendedFn:
        case Setting_IsLegacyFn:
        case Setting_IsExpandedFn:
            switch(setting->datatype) {

                case Format_Decimal:
                    status = ((setting_set_float_ptr)(setting->value))(id, value);
                    break;

                case Format_String:
                case Format_Password:
                case Format_IPv4:
                    status = ((setting_set_string_ptr)(setting->value))(id, svalue);
                    break;

                default:
                    status = ((setting_set_int_ptr)(setting->value))(id, (uint_fast16_t)int_value);
                    break;
            }
            break;
    }

    if(status == Status_OK) {

        xbar_set_homing_source();

        if(set->save)
            set->save();

        if(set->on_changed) {

            settings_changed_flags_t changed = {0};

            changed.spindle = settings_changed_spindle() || machine_mode_changed;
            machine_mode_changed = false;

            set->on_changed(&settings, changed);
        }
    }

    return status;
}

bool settings_add_spindle_type (const char *type)
{
    bool ok;

    if((ok = strlen(spindle_types) + strlen(type) + 1 < sizeof(spindle_types))) {
        if(*spindle_types != '\0')
            strcat(spindle_types, ",");
        strcat(spindle_types, type);
    }

    return ok;
}

// Clear settings chain
void settings_clear (void)
{
    setting_details.next = NULL;
    settingsd = &setting_details;
}

// Initialize the config subsystem
void settings_init (void)
{
    settings_changed_flags_t changed = {0};

#if N_AXIS > 3
    if(grbl.on_set_axis_setting_unit == NULL)
        grbl.on_set_axis_setting_unit = set_axis_setting_unit;
#endif

#if N_TOOLS
    static tool_data_t tools[N_TOOLS + 1];

    grbl.tool_table.n_tools = N_TOOLS;
    grbl.tool_table.tool = tools;
    grbl.tool_table.read = settings_read_tool_data;
    grbl.tool_table.write = settings_write_tool_data;
    grbl.tool_table.clear = settings_clear_tool_data;
#else
    static tool_data_t tools;
    if(grbl.tool_table.tool == NULL) {
        grbl.tool_table.n_tools = 0;
        grbl.tool_table.tool = &tools;
    }
#endif

    if(!read_global_settings()) {

        settings_restore_t settings = settings_all;
        settings.defaults = 1; // Ensure global settings get restored

        if(hal.nvs.type != NVS_None)
            grbl.report.status_message(Status_SettingReadFail);

        settings_restore(settings); // Force restore all non-volatile storage data.
        report_init();
#if COMPATIBILITY_LEVEL <= 1
        report_grbl_settings(true, NULL);
#else
        report_grbl_settings(false, NULL);
#endif
        changed.spindle = settings_changed_spindle();
    } else {

        memset(grbl.tool_table.tool, 0, sizeof(tool_data_t)); // First entry is for tools not in tool table

        if(grbl.tool_table.n_tools) {
            uint_fast8_t idx;
            for(idx = 1; idx <= grbl.tool_table.n_tools; idx++)
                grbl.tool_table.read(idx, &grbl.tool_table.tool[idx]);
        }

        report_init();

        changed.spindle = settings_changed_spindle();

        hal.settings_changed(&settings, changed);

        if(hal.probe.configure) // Initialize probe invert mask.
            hal.probe.configure(false, false);
    }

    xbar_set_homing_source();

    tmp_set_soft_limits();
    tmp_set_hard_limits();
    homing_pulloff_init(settings.homing.pulloff);

    if(spindle_get_count() == 0)
        spindle_add_null();

    spindle_cap_t spindle_cap = spindle_get_caps(false);
    if(spindle_cap.gpio_controlled) {

        spindle_state_t spindle_state = { .on = On };
        spindle_state.ccw = spindle_cap.direction;
        spindle_state.pwm = spindle_cap.pwm_invert;

        setting_remove_elements(Setting_SpindleInvertMask, spindle_state.mask);
    }

    setting_remove_elements(Setting_ControlInvertMask, hal.signals_cap.mask & ~limits_override.mask);

    if(hal.stepper.get_ganged)
        setting_remove_elements(Setting_GangedDirInvertMask, hal.stepper.get_ganged(false).mask);

    setting_remove_elements(Setting_CoolantInvertMask, hal.coolant_cap.mask);

#if COMPATIBILITY_LEVEL <= 1
    if(hal.homing.get_state == NULL) {
        homing_settings_flags_t homing;
        homing.value = -1;
        homing.use_limit_switches = Off;
        setting_remove_elements(Setting_HomingEnable, homing.value);
    }
#endif

#if ENABLE_JERK_ACCELERATION
    uint_fast8_t idx = N_AXIS;
    do {
        if(settings.axis[--idx].jerk == 0.0f)
            settings.axis[idx].jerk = settings.axis[idx].acceleration * 60.0f * 10.0f;
    } while(idx);
#endif

    setting_details_t *details = setting_details.next;

    if(details) do {
        if(details->load)
            details->load();
        if(details->on_changed)
            details->on_changed(&settings, changed);
    } while((details = details->next));


    if(!settings.flags.settings_downgrade && settings.version.build != (GRBL_BUILD - 20000000UL)) {
        settings.version.build = (GRBL_BUILD - 20000000UL);
        settings_write_global();
    }

    setting_details.on_changed = hal.settings_changed;
}<|MERGE_RESOLUTION|>--- conflicted
+++ resolved
@@ -70,7 +70,6 @@
     .report_interval = DEFAULT_AUTOREPORT_INTERVAL,
     .timezone = DEFAULT_TIMEZONE_OFFSET,
     .planner_buffer_blocks = DEFAULT_PLANNER_BUFFER_BLOCKS,
-    .acceleration_ticks_second = ACCELERATION_TICKS_PER_SECOND,
     .flags.legacy_rt_commands = DEFAULT_LEGACY_RTCOMMANDS,
     .flags.report_inches = DEFAULT_REPORT_INCHES,
     .flags.sleep_enable = DEFAULT_SLEEP_ENABLE && SLEEP_DURATION > 0.0f,
@@ -440,6 +439,7 @@
 #endif
 #define AXIS_OPTS { .subgroups = On, .increment = 1 }
 
+     { Setting_TicksSecond, Group_General, "Acceleration ticks per second", NULL, Format_Int16, "####0", "1", "16000", Setting_IsExtended, &settings.acceleration_ticks_second, NULL, NULL, { .reboot_required = On } },
 // Acceleration override
 
 static struct {
@@ -578,7 +578,1375 @@
     int_value &= 0b11;
     settings.status_report.mask = (settings.status_report.mask & ~0b11) | int_value;
 #endif
-<<<<<<< HEAD
+
+    return Status_OK;
+}
+
+static status_code_t set_report_inches (setting_id_t id, uint_fast16_t int_value)
+{
+    settings.flags.report_inches = int_value != 0;
+    report_init();
+    system_flag_wco_change(); // Make sure WCO is immediately updated.
+
+    return Status_OK;
+}
+
+#if NGC_EXPRESSIONS_ENABLE
+
+static status_code_t set_ngc_debug_out (setting_id_t id, uint_fast16_t int_value)
+{
+    settings.flags.ngc_debug_out = int_value != 0;
+    report_init();
+    system_flag_wco_change(); // Make sure WCO is immediately updated.
+
+    return Status_OK;
+}
+
+#endif
+
+static status_code_t set_control_invert (setting_id_t id, uint_fast16_t int_value)
+{
+    settings.control_invert.mask = (int_value & hal.signals_cap.mask) | limits_override.mask;
+
+    ioport_setting_changed(id);
+    system_init_switches();
+
+    return Status_OK;
+}
+
+static status_code_t set_pwm_mode (setting_id_t id, uint_fast16_t int_value)
+{
+    settings.pwm_spindle.flags.enable_rpm_controlled = int_value != 0;
+
+    return Status_OK;
+}
+
+static status_code_t set_pwm_options (setting_id_t id, uint_fast16_t int_value)
+{
+    if(int_value & 0x001) {
+        if(int_value > 0b111)
+            return Status_SettingValueOutOfRange;
+        settings.pwm_spindle.flags.pwm_disable = Off;
+        settings.pwm_spindle.flags.enable_rpm_controlled = !!(int_value & 0b010);
+        settings.pwm_spindle.flags.laser_mode_disable = !!(int_value & 0b100);
+    } else {
+        settings.pwm_spindle.flags.pwm_disable = On;
+        settings.pwm_spindle.flags.enable_rpm_controlled = settings.pwm_spindle.flags.laser_mode_disable = Off;
+    }
+
+    return Status_OK;
+}
+
+typedef struct {
+    uint8_t ref_id;
+    spindle_id_t spindle_id;
+} spindle_map_t;
+
+static bool get_spindle_ref_id (spindle_info_t *spindle, void *map)
+{
+    bool ok;
+
+    if((ok = spindle->id == ((spindle_map_t *)map)->spindle_id))
+        ((spindle_map_t *)map)->ref_id = spindle->ref_id;
+
+    return ok;
+}
+
+static status_code_t set_default_spindle (setting_id_t id, uint_fast16_t int_value)
+{
+    status_code_t status;
+    spindle_map_t spindle = { .spindle_id = int_value };
+
+    if((status = spindle_enumerate_spindles(get_spindle_ref_id, &spindle) ? Status_OK : Status_SettingValueOutOfRange) == Status_OK) {
+
+        settings.spindle.ref_id = spindle.ref_id;
+
+        spindle_select(spindle.spindle_id);
+    }
+
+    return status;
+}
+
+static status_code_t set_encoder_spindle (setting_id_t id, uint_fast16_t int_value)
+{
+    status_code_t status;
+    spindle_map_t spindle = { .spindle_id = int_value };
+
+    if((status = spindle_enumerate_spindles(get_spindle_ref_id, &spindle) ? Status_OK : Status_SettingValueOutOfRange) == Status_OK)
+        settings.spindle.encoder_spindle = spindle.ref_id;
+
+    return status;
+}
+
+static status_code_t set_spindle_invert (setting_id_t id, uint_fast16_t int_value)
+{
+    settings.pwm_spindle.invert.mask = int_value;
+    if(settings.pwm_spindle.invert.pwm && !spindle_get_caps(false).pwm_invert) {
+        settings.pwm_spindle.invert.pwm = Off;
+        return Status_SettingDisabled;
+    }
+
+    return Status_OK;
+}
+
+static status_code_t set_control_disable_pullup (setting_id_t id, uint_fast16_t int_value)
+{
+    settings.control_disable_pullup.mask = int_value & (hal.signals_cap.mask & ~limits_override.mask);
+
+    ioport_setting_changed(id);
+
+    return Status_OK;
+}
+
+static status_code_t set_probe_disable_pullup (setting_id_t id, uint_fast16_t int_value)
+{
+    if(!hal.probe.configure)
+        return Status_SettingDisabled;
+
+    settings.probe.disable_probe_pullup = (int_value & 0b01);
+
+    if(hal.driver_cap.toolsetter)
+        settings.probe.disable_toolsetter_pullup = !!(int_value & 0b10);
+
+    ioport_setting_changed(id);
+
+    return Status_OK;
+}
+
+static void tmp_set_soft_limits (void)
+{
+    sys.soft_limits.mask = 0;
+
+    if(settings.limits.soft_enabled.mask) {
+        uint_fast8_t idx = N_AXIS;
+        do {
+            idx--;
+            if(bit_istrue(settings.limits.soft_enabled.mask, bit(idx)) && settings.axis[idx].max_travel < -0.0f)
+                bit_true(sys.soft_limits.mask, bit(idx));
+        } while(idx);
+    }
+}
+
+static status_code_t set_soft_limits_enable (setting_id_t id, uint_fast16_t int_value)
+{
+    if(int_value && !settings.homing.flags.enabled)
+        return Status_SoftLimitError;
+
+    settings.limits.soft_enabled.mask = int_value ? AXES_BITMASK : 0;
+
+    tmp_set_soft_limits();
+
+    return Status_OK;
+}
+
+static status_code_t set_estop_unlock (setting_id_t id, uint_fast16_t int_value)
+{
+    if(!hal.signals_cap.e_stop)
+        return Status_SettingDisabled;
+
+    settings.flags.no_unlock_after_estop = int_value == 0;
+
+    return Status_OK;
+}
+
+static inline void tmp_set_hard_limits (void)
+{
+    sys.hard_limits.mask = settings.limits.flags.hard_enabled ? AXES_BITMASK : 0;
+  #if N_AXIS > 3
+    if(settings.limits.flags.hard_disabled_rotary)
+        sys.hard_limits.mask &= ~settings.steppers.is_rotary.mask;
+  #endif
+}
+
+static status_code_t set_hard_limits_enable (setting_id_t id, uint_fast16_t int_value)
+{
+    if((settings.limits.flags.hard_enabled = bit_istrue(int_value, bit(0)))) {
+#if COMPATIBILITY_LEVEL <= 1
+        settings.limits.flags.check_at_init = bit_istrue(int_value, bit(1));
+  #if N_AXIS > 3
+        settings.limits.flags.hard_disabled_rotary = bit_istrue(int_value, bit(2));
+  #endif
+#endif
+    } else
+        settings.limits.flags.check_at_init = settings.limits.flags.hard_disabled_rotary = Off;
+
+    tmp_set_hard_limits();
+    hal.limits.enable(settings.limits.flags.hard_enabled, (axes_signals_t){0}); // Change immediately. NOTE: Nice to have but could be problematic later.
+
+    return Status_OK;
+}
+
+static status_code_t set_jog_soft_limited (setting_id_t id, uint_fast16_t int_value)
+{
+    if (int_value && !settings.homing.flags.enabled)
+        return Status_SoftLimitError;
+
+    settings.limits.flags.jog_soft_limited = int_value != 0;
+
+    return Status_OK;
+}
+
+static status_code_t set_enable_legacy_rt_commands (setting_id_t id, uint_fast16_t int_value)
+{
+    settings.flags.legacy_rt_commands = int_value != 0;
+
+    return Status_OK;
+}
+
+#if !LATHE_UVW_OPTION
+
+static status_code_t set_mode (setting_id_t id, uint_fast16_t int_value)
+{
+    switch((machine_mode_t)int_value) {
+
+        case Mode_Standard:
+           gc_state.modal.diameter_mode = false;
+           break;
+
+        case Mode_Laser:
+            if(!spindle_get_caps(false).laser)
+                return Status_SettingDisabledLaser;
+            gc_state.modal.diameter_mode = false;
+            break;
+
+         case Mode_Lathe:
+            break;
+
+         default: // Mode_Standard
+            return Status_InvalidStatement;
+    }
+
+    machine_mode_changed = true;
+    settings.mode = (machine_mode_t)int_value;
+
+    return Status_OK;
+}
+
+#endif // LATHE_UVW_OPTION
+
+#ifndef NO_SAFETY_DOOR_SUPPORT
+
+static status_code_t set_parking_enable (setting_id_t id, uint_fast16_t int_value)
+{
+    settings.parking.flags.value = bit_istrue(int_value, bit(0)) ? (int_value & 0x07) : 0;
+
+    return Status_OK;
+}
+
+static status_code_t set_restore_overrides (setting_id_t id, uint_fast16_t int_value)
+{
+    settings.flags.restore_overrides = int_value != 0;
+
+    return Status_OK;
+}
+
+#endif // NO_SAFETY_DOOR_SUPPORT
+
+static status_code_t set_homing_cycle (setting_id_t id, uint_fast16_t int_value)
+{
+    settings.homing.cycle[id - Setting_HomingCycle_1].mask = int_value;
+    limits_set_homing_axes();
+
+    return Status_OK;
+}
+
+static status_code_t set_homing_pulloff (setting_id_t id, float value)
+{
+    settings.homing.pulloff = value;
+
+    homing_pulloff_init(value);
+
+    return Status_OK;
+}
+
+static status_code_t set_homing_feedrates (setting_id_t id, float value)
+{
+    uint_fast8_t idx = N_AXIS;
+
+    if(!settings.homing.flags.per_axis_feedrates) switch(id) {
+
+        case Setting_HomingFeedRate:
+            do {
+                settings.axis[--idx].homing_feed_rate = value;
+            } while(idx);
+            break;
+
+        case Setting_HomingSeekRate:
+            do {
+                settings.axis[--idx].homing_seek_rate = value;
+            } while(idx);
+            break;
+
+        default:
+            break;
+    }
+
+    return settings.homing.flags.per_axis_feedrates ? Status_SettingDisabled : Status_OK;
+}
+
+static status_code_t set_homing_enable (setting_id_t id, uint_fast16_t int_value)
+{
+    bool reset_feeds = !settings.homing.flags.enabled || settings.homing.flags.per_axis_feedrates;
+
+    settings.homing.flags.value = int_value;
+
+    if(settings.homing.flags.enabled) {
+#if COMPATIBILITY_LEVEL > 1
+        settings.homing.flags.enabled = On;
+        settings.homing.flags.init_lock = DEFAULT_HOMING_INIT_LOCK;
+        settings.homing.flags.single_axis_commands = DEFAULT_HOMING_SINGLE_AXIS_COMMANDS;
+        settings.homing.flags.force_set_origin = DEFAULT_HOMING_FORCE_SET_ORIGIN;
+        settings.homing.flags.manual = DEFAULT_HOMING_ALLOW_MANUAL;
+        settings.homing.flags.override_locks = DEFAULT_HOMING_OVERRIDE_LOCKS;
+        settings.homing.flags.keep_on_reset = DEFAULT_HOMING_KEEP_STATUS_ON_RESET;
+        settings.homing.flags.use_limit_switches = DEFAULT_HOMING_USE_LIMIT_SWITCHES;
+        settings.limits.flags.two_switches = DEFAULT_LIMITS_TWO_SWITCHES_ON_AXES;
+#else
+        settings.limits.flags.two_switches = settings.homing.flags.two_switches;
+        settings.homing.flags.two_switches = Off;
+#endif
+    } else {
+        settings.homing.flags.enabled = On;
+        set_soft_limits_enable(Setting_SoftLimitsEnable, 0); // Force disable soft-limits.
+        settings.homing.flags.value = 0;
+        settings.limits.flags.jog_soft_limited = Off;
+    }
+
+    if(settings.homing.flags.enabled && reset_feeds && !settings.homing.flags.per_axis_feedrates) {
+        set_homing_feedrates(Setting_HomingFeedRate, settings.axis[0].homing_feed_rate);
+        set_homing_feedrates(Setting_HomingSeekRate, settings.axis[0].homing_seek_rate);
+    }
+
+    settings.homing.flags.use_limit_switches &= hal.homing.get_state != NULL;
+
+    return Status_OK;
+}
+
+static status_code_t set_sleep_enable (setting_id_t id, uint_fast16_t int_value)
+{
+    settings.flags.sleep_enable = int_value != 0;
+
+    return Status_OK;
+}
+
+static status_code_t set_hold_actions (setting_id_t id, uint_fast16_t int_value)
+{
+    settings.flags.disable_laser_during_hold = bit_istrue(int_value, bit(0));
+    settings.flags.restore_after_feed_hold = bit_istrue(int_value, bit(1));
+
+    return Status_OK;
+}
+
+#if COMPATIBILITY_LEVEL <= 1
+static status_code_t set_g92_disable_persistence (setting_id_t id, uint_fast16_t int_value)
+{
+    settings.flags.g92_is_volatile = int_value != 0;
+
+    return Status_OK;
+}
+#endif
+
+static status_code_t set_force_initialization_alarm (setting_id_t id, uint_fast16_t int_value)
+{
+    settings.flags.force_initialization_alarm = int_value != 0;
+
+    return Status_OK;
+}
+
+static status_code_t set_probe_allow_feed_override (setting_id_t id, uint_fast16_t int_value)
+{
+    settings.probe.allow_feed_override = int_value != 0;
+
+    return Status_OK;
+}
+
+static status_code_t set_tool_change_mode (setting_id_t id, uint_fast16_t int_value)
+{
+    if(!hal.driver_cap.atc && hal.stream.suspend_read && int_value <= ToolChange_Ignore) {
+#if COMPATIBILITY_LEVEL > 1
+        if((toolchange_mode_t)int_value == ToolChange_Manual_G59_3 || (toolchange_mode_t)int_value == ToolChange_SemiAutomatic)
+            return Status_InvalidStatement;
+#endif
+        settings.tool_change.mode = (toolchange_mode_t)int_value;
+        tc_init();
+    } else
+        return Status_InvalidStatement;
+
+    return Status_OK;
+}
+
+static status_code_t set_tool_change_probing_distance (setting_id_t id, float value)
+{
+    if(hal.driver_cap.atc)
+        return Status_InvalidStatement;
+
+    settings.tool_change.probing_distance = value;
+
+    return Status_OK;
+}
+
+static status_code_t set_tool_restore_pos (setting_id_t id, uint_fast16_t int_value)
+{
+    if(hal.driver_cap.atc)
+        return Status_InvalidStatement;
+
+    settings.flags.no_restore_position_after_M6 = int_value == 0;
+
+    return Status_OK;
+}
+
+static inline void set_axis_unit (const setting_detail_t *setting, const char *unit)
+{
+    // TODO: add length check
+    if(unit)
+        strcpy((char *)setting->unit, unit);
+}
+
+#if N_AXIS > 3
+
+static status_code_t set_rotary_axes (setting_id_t id, uint_fast16_t int_value)
+{
+    settings.steppers.is_rotary.mask = (int_value << 3) & AXES_BITMASK;
+
+    return Status_OK;
+}
+
+static status_code_t set_rotary_wrap_axes (setting_id_t id, uint_fast16_t int_value)
+{
+    settings.steppers.rotary_wrap.mask = (int_value << 3) & AXES_BITMASK;
+
+    return Status_OK;
+}
+
+static inline bool axis_is_rotary (uint_fast8_t axis_idx)
+{
+    return bit_istrue(settings.steppers.is_rotary.mask, bit(axis_idx));
+}
+
+static const char *set_axis_setting_unit (setting_id_t setting_id, uint_fast8_t axis_idx)
+{
+    char *unit = NULL;
+
+    bool is_rotary = axis_is_rotary(axis_idx);
+
+    switch(setting_id) {
+
+        case Setting_AxisStepsPerMM:
+            unit = is_rotary ? "step/deg" : "step/mm";
+            break;
+
+        case Setting_AxisMaxRate:
+            unit = is_rotary ? "deg/min" : "mm/min";
+            break;
+
+        case Setting_AxisAcceleration:
+            unit = is_rotary ? "deg/sec^2" : "mm/sec^2";
+            break;
+
+#if ENABLE_JERK_ACCELERATION   
+        case Setting_AxisJerk:
+            unit = is_rotary ? "deg/sec^3" : "mm/sec^3";
+            break;
+#endif
+
+        case Setting_AxisMaxTravel:
+        case Setting_AxisBacklash:
+            unit = is_rotary ? "deg" : "mm";
+            break;
+
+        default:
+            break;
+    }
+
+    return unit;
+}
+
+#endif
+
+#if ENABLE_SPINDLE_LINEARIZATION
+
+static status_code_t set_linear_piece (setting_id_t id, char *svalue)
+{
+    uint32_t idx = id - Setting_LinearSpindlePiece1;
+    float rpm, start, end;
+
+    if(*svalue == '\0' || (svalue[0] == '0' && svalue[1] == '\0')) {
+        settings.spindle.pwm_piece[idx].rpm = NAN;
+        settings.spindle.pwm_piece[idx].start =
+        settings.spindle.pwm_piece[idx].end = 0.0f;
+    } else if(sscanf(svalue, "%f,%f,%f", &rpm, &start, &end) == 3) {
+        settings.spindle.pwm_piece[idx].rpm = rpm;
+        settings.spindle.pwm_piece[idx].start = start;
+        settings.spindle.pwm_piece[idx].end = end;
+//??       if(idx == 0)
+//            settings.spindle.rpm_min = rpm;
+    } else
+        return Status_SettingValueOutOfRange;
+
+    return Status_OK;
+}
+
+static char *get_linear_piece (setting_id_t id)
+{
+    static char buf[40];
+
+    uint32_t idx = id - Setting_LinearSpindlePiece1;
+
+    if(isnan(settings.spindle.pwm_piece[idx].rpm))
+        *buf = '\0';
+    else
+        snprintf(buf, sizeof(buf), "%g,%g,%g", settings.spindle.pwm_piece[idx].rpm, settings.spindle.pwm_piece[idx].start, settings.spindle.pwm_piece[idx].end);
+
+    return buf;
+}
+
+#endif
+
+inline static setting_id_t normalize_id (setting_id_t id)
+{
+    if((id > Setting_AxisSettingsBase && id <= Setting_AxisSettingsMax) ||
+        (id > Setting_AxisSettingsBase1 && id <= Setting_AxisSettingsMax1) ||
+         (id > Setting_AxisSettingsBase2 && id <= Setting_AxisSettingsMax2))
+        id -= id % AXIS_SETTINGS_INCREMENT;
+    else if(id > Setting_EncoderSettingsBase && id <= Setting_EncoderSettingsMax)
+        id = (setting_id_t)(Setting_EncoderSettingsBase + (id % ENCODER_SETTINGS_INCREMENT));
+    else if(id > Setting_ModbusTCPBase && id <= Setting_ModbusTCPMax)
+        id = (setting_id_t)(Setting_ModbusTCPBase + (id % MODBUS_TCP_SETTINGS_INCREMENT));
+    else if((id > Setting_Macro0 && id <= Setting_Macro9) ||
+             (id > Setting_MacroPort0 && id <= Setting_MacroPort9) ||
+              (id > Setting_ButtonAction0 && id <= Setting_ButtonAction9) ||
+               (id > Setting_Action0 && id <= Setting_Action9) ||
+                (id > Setting_ActionPort0 && id <= Setting_ActionPort9) ||
+                 (id > Setting_SpindleToolStart0 && id <= Setting_SpindleToolStart7))
+        id = (setting_id_t)(id - (id % 10));
+
+    return id;
+}
+
+setting_id_t settings_get_axis_base (setting_id_t id, uint_fast8_t *idx)
+{
+    setting_id_t base = normalize_id(id);
+    *idx = id - base;
+
+    return *idx < N_AXIS ? base : Setting_SettingsMax;
+}
+
+static status_code_t set_axis_setting (setting_id_t setting, float value)
+{
+    uint_fast8_t idx;
+    status_code_t status = Status_OK;
+
+    switch(settings_get_axis_base(setting, &idx)) {
+
+        case Setting_AxisStepsPerMM:
+            if (hal.max_step_rate && value * settings.axis[idx].max_rate > (float)hal.max_step_rate * 60.0f)
+                status = Status_MaxStepRateExceeded;
+            else {
+                if(settings.axis[idx].steps_per_mm > 0.0f && settings.axis[idx].steps_per_mm != value) {
+                    float comp = value / settings.axis[idx].steps_per_mm;
+                    sys.position[idx] *= comp;
+                    sys.home_position[idx] *= comp;
+                    sys.probe_position[idx] *= comp;
+                    sys.tlo_reference[idx] *= comp;
+                    sync_position();
+                }
+                settings.axis[idx].steps_per_mm = value;
+            }
+            break;
+
+        case Setting_AxisMaxRate:
+            if (hal.max_step_rate && value * settings.axis[idx].steps_per_mm > (float)hal.max_step_rate * 60.0f)
+                status = Status_MaxStepRateExceeded;
+            else
+                settings.axis[idx].max_rate = value;
+            break;
+
+        case Setting_AxisAcceleration:
+            settings.axis[idx].acceleration = override_backup.acceleration[idx] = value * 60.0f * 60.0f; // Convert to mm/min^2 for internal use.
+            break;
+
+#if ENABLE_JERK_ACCELERATION      
+        case Setting_AxisJerk:
+                settings.axis[idx].jerk = value * 60.0f * 60.0f * 60.0f; // Convert to mm/min^3 for internal use.
+            break;
+#endif            
+
+        case Setting_AxisMaxTravel:
+            if(settings.axis[idx].max_travel != -value) {
+                bit_false(sys.homed.mask, bit(idx));
+                system_add_rt_report(Report_Homed);
+            }
+            settings.axis[idx].max_travel = -value; // Store as negative for internal use.
+            if(settings.homing.flags.init_lock && (sys.homing.mask & sys.homed.mask) != sys.homing.mask) {
+                system_raise_alarm(Alarm_HomingRequired);
+                grbl.report.feedback_message(Message_HomingCycleRequired);
+            }
+            tmp_set_soft_limits();
+            break;
+
+        case Setting_AxisBacklash:
+#if ENABLE_BACKLASH_COMPENSATION
+            if(settings.axis[idx].backlash != value) {
+                axes_signals_t axes;
+                axes.mask = bit(idx);
+                settings.axis[idx].backlash = value;
+                mc_backlash_init(axes);
+            }
+#else
+            status = Status_SettingDisabled;
+#endif
+            break;
+
+        case Setting_AxisAutoSquareOffset:
+            if(hal.stepper.get_ganged && bit_istrue(hal.stepper.get_ganged(true).mask, bit(idx)))
+                settings.axis[idx].dual_axis_offset = value;
+            else
+                status = Status_SettingDisabled;
+            break;
+
+        case Setting_AxisHomingFeedRate:
+            if(settings.homing.flags.per_axis_feedrates)
+                settings.axis[idx].homing_feed_rate = value;
+            else
+                status = Status_SettingDisabled;
+            break;
+
+        case Setting_AxisHomingSeekRate:
+            if(settings.homing.flags.per_axis_feedrates)
+                settings.axis[idx].homing_seek_rate = value;
+            else
+                status = Status_SettingDisabled;
+            break;
+
+        default:
+            status = Status_SettingDisabled;
+            break;
+    }
+
+    return status;
+}
+
+static float get_float (setting_id_t setting)
+{
+    float value = 0.0f;
+
+    if((setting >= Setting_AxisSettingsBase && setting <= Setting_AxisSettingsMax) ||
+        (setting >= Setting_AxisSettingsBase1 && setting <= Setting_AxisSettingsMax1)) {
+
+        uint_fast8_t idx;
+
+        switch(settings_get_axis_base(setting, &idx)) {
+
+            case Setting_AxisStepsPerMM:
+                value = settings.axis[idx].steps_per_mm;
+                break;
+
+            case Setting_AxisMaxRate:
+                value = settings.axis[idx].max_rate;
+                break;
+
+            case Setting_AxisAcceleration:
+                value = settings.axis[idx].acceleration / (60.0f * 60.0f); // Convert from mm/min^2 to mm/sec^2.
+                break;
+
+            case Setting_AxisMaxTravel:
+                value = -settings.axis[idx].max_travel; // Store as negative for internal use.
+                break;
+
+#if ENABLE_BACKLASH_COMPENSATION
+            case Setting_AxisBacklash:
+                value = settings.axis[idx].backlash;
+                break;
+#endif
+
+            case Setting_AxisAutoSquareOffset:
+                value = settings.axis[idx].dual_axis_offset;
+                break;
+
+            case Setting_AxisHomingFeedRate:
+                value = settings.axis[idx].homing_feed_rate;
+                break;
+
+            case Setting_AxisHomingSeekRate:
+                value = settings.axis[idx].homing_seek_rate;
+                break;
+
+#if ENABLE_JERK_ACCELERATION          
+            case Setting_AxisJerk:
+                value = settings.axis[idx].jerk / (60.0f * 60.0f * 60.0f); // Convert from mm/min^3 to mm/sec^3.
+                break;
+#endif
+            default:
+                break;
+        }
+    } else switch(setting) {
+
+        case Setting_HomingFeedRate:
+            value = settings.axis[0].homing_feed_rate;
+            break;
+
+        case Setting_HomingSeekRate:
+            value = settings.axis[0].homing_seek_rate;
+            break;
+
+        case Setting_HomingPulloff:
+            value = settings.homing.pulloff;
+            break;
+
+        case Setting_ToolChangeProbingDistance:
+            value = settings.tool_change.probing_distance;
+            break;
+
+        default:
+            break;
+    }
+
+    return value;
+}
+
+static uint32_t get_int (setting_id_t id)
+{
+    uint32_t value = 0;
+
+    switch(id) {
+
+#if COMPATIBILITY_LEVEL > 2
+        case Setting_InvertStepperEnable:
+            value = settings.steppers.enable_invert.mask ? 0 : 1;
+            break;
+#endif
+
+#if COMPATIBILITY_LEVEL > 1
+        case Setting_LimitPinsInvertMask:
+            value = settings.limits.invert.mask == DEFAULT_LIMIT_SIGNALS_INVERT_MASK ? 0 : 1;
+            break;
+#endif
+
+        case Setting_SpindlePWMOptions:
+            value = settings.pwm_spindle.flags.pwm_disable
+                     ? 0
+                     : (0b001 |
+                        (settings.pwm_spindle.flags.enable_rpm_controlled ? 0b010 : 0) |
+                         (settings.pwm_spindle.flags.laser_mode_disable ? 0b100 : 0));
+            break;
+
+        case Setting_Mode:
+            value = settings.mode;
+            break;
+
+        case Setting_InvertProbePin:
+            value = settings.probe.invert_probe_pin;
+            if(hal.driver_cap.toolsetter && settings.probe.invert_toolsetter_input)
+                value |= 0b10;
+            break;
+
+        case Setting_GangedDirInvertMask:
+            value = settings.steppers.ganged_dir_invert.mask;
+            break;
+
+        case Setting_StatusReportMask:
+#if COMPATIBILITY_LEVEL <= 1
+            value = settings.status_report.mask;
+#else
+            value = settings.status_report.mask & 0b11;
+#endif
+            break;
+
+        case Setting_ReportInches:
+            value = settings.flags.report_inches;
+            break;
+
+        case Setting_ControlInvertMask:
+            value = settings.control_invert.mask & (hal.signals_cap.mask & ~limits_override.mask);
+            break;
+
+        case Setting_SpindleInvertMask:
+            value = settings.pwm_spindle.invert.mask;
+            break;
+
+        case Setting_ControlPullUpDisableMask:
+            value = settings.control_disable_pullup.mask;
+            break;
+
+        case Setting_ProbePullUpDisable:
+            value = settings.probe.disable_probe_pullup;
+            if(hal.driver_cap.toolsetter && settings.probe.disable_toolsetter_pullup)
+                value |= 0b10;
+            break;
+
+        case Setting_SoftLimitsEnable:
+            value = settings.limits.soft_enabled.mask != 0;
+            break;
+
+        case Setting_HardLimitsEnable:
+            value = ((settings.limits.flags.hard_enabled & bit(0)) ? bit(0) |
+                     (settings.limits.flags.check_at_init ? bit(1) : 0) |
+                      (settings.limits.flags.hard_disabled_rotary ? bit(2) : 0) : 0);
+            break;
+
+        case Setting_JogSoftLimited:
+            value = settings.limits.flags.jog_soft_limited;
+            break;
+
+        case Setting_HomingEnable:;
+#if COMPATIBILITY_LEVEL <= 1
+            homing_settings_flags_t homing = { .value = settings.homing.flags.value };
+            homing.two_switches = settings.limits.flags.two_switches;
+            value = homing.value;
+#else
+            value = settings.homing.flags.enabled;
+#endif
+            break;
+
+        case Setting_SteppersEnergize:
+            value = settings.steppers.energize.mask;
+            break;
+
+        case Setting_EnableLegacyRTCommands:
+            value = settings.flags.legacy_rt_commands;
+            break;
+
+        case Setting_ParkingEnable:
+            value = settings.parking.flags.value;
+            break;
+
+        case Setting_HomingCycle_1:
+        case Setting_HomingCycle_2:
+        case Setting_HomingCycle_3:
+        case Setting_HomingCycle_4:
+        case Setting_HomingCycle_5:
+        case Setting_HomingCycle_6:
+            value = settings.homing.cycle[id - Setting_HomingCycle_1].mask;
+            break;
+
+        case Setting_RestoreOverrides:
+            value = settings.flags.restore_overrides;
+            break;
+
+        case Setting_SleepEnable:
+            value = settings.flags.sleep_enable;
+            break;
+
+        case Setting_HoldActions:
+            value = (settings.flags.disable_laser_during_hold ? bit(0) : 0) | (settings.flags.restore_after_feed_hold ? bit(1) : 0);
+            break;
+
+        case Setting_ForceInitAlarm:
+            value = settings.flags.force_initialization_alarm;
+            break;
+
+        case Setting_ProbingFeedOverride:
+            value = settings.probe.allow_feed_override;
+            break;
+
+        case Setting_ToolChangeMode:
+            value = settings.tool_change.mode;
+            break;
+
+        case Setting_ToolChangeRestorePosition:
+            value = settings.flags.no_restore_position_after_M6 ? 0 : 1;
+            break;
+
+        case Setting_DisableG92Persistence:
+            value = settings.flags.g92_is_volatile;
+            break;
+
+        case Setting_SpindleType:
+            {
+                spindle_id_t spindle_id;
+                spindle_get_id(settings.spindle.ref_id, &spindle_id);
+                value = (uint32_t)spindle_id;
+            }
+            break;
+
+        case Setting_AutoReportInterval:
+            value = settings.report_interval;
+            break;
+
+#if N_AXIS > 3
+        case Settings_RotaryAxes:
+            value = (settings.steppers.is_rotary.mask & AXES_BITMASK) >> 3;
+            break;
+
+        case Setting_RotaryWrap:
+            value = (settings.steppers.rotary_wrap.mask & AXES_BITMASK) >> 3;
+            break;
+#endif
+
+        case Setting_UnlockAfterEStop:
+            value = settings.flags.no_unlock_after_estop ? 0 : 1;
+            break;
+
+        case Setting_EncoderSpindle:
+            {
+                spindle_id_t spindle_id;
+                spindle_get_id(settings.spindle.encoder_spindle, &spindle_id);
+                value = (uint32_t)spindle_id;
+            }
+            break;
+
+#if NGC_EXPRESSIONS_ENABLE
+        case Setting_NGCDebugOut:
+            value = settings.flags.ngc_debug_out;
+            break;
+#endif
+
+        default:
+            break;
+    }
+
+    return value;
+}
+
+inline static uint8_t get_decimal_places (const char *format)
+{
+    char *dp = format == NULL ? NULL : strchr(format, '.');
+
+    return dp ? strchr(format, '\0') - dp - 1 : 1;
+}
+
+char *setting_get_value (const setting_detail_t *setting, uint_fast16_t offset)
+{
+    char *value = NULL;
+
+    if(setting == NULL)
+        return NULL;
+
+    switch(setting->type) {
+
+        case Setting_NonCore:
+        case Setting_IsExtended:
+        case Setting_IsLegacy:
+        case Setting_IsExpanded:
+            switch(setting->datatype) {
+
+                case Format_Decimal:
+                    value = ftoa(*((float *)(setting->value)), get_decimal_places(setting->format));
+                    break;
+
+                case Format_Int8:
+                case Format_Bool:
+                case Format_Bitfield:
+                case Format_XBitfield:
+                case Format_AxisMask:
+                case Format_RadioButtons:
+                    value = uitoa(*((uint8_t *)(setting->value)));
+                    break;
+
+                case Format_Int16:
+                    value = uitoa(*((uint16_t *)(setting->value)));
+                    break;
+
+                case Format_Integer:
+                    value = uitoa(*((uint32_t *)(setting->value)));
+                    break;
+
+                case Format_Password:
+                    value = hal.stream.state.webui_connected ? PASSWORD_MASK : ((char *)(setting->value));
+                    break;
+
+                case Format_String:
+                case Format_IPv4:
+                    value = ((char *)(setting->value));
+                    break;
+
+                default:
+                    break;
+            }
+            break;
+
+        case Setting_NonCoreFn:
+        case Setting_IsExtendedFn:
+        case Setting_IsLegacyFn:
+        case Setting_IsExpandedFn:;
+
+            setting_id_t id = (setting_id_t)(setting->id + offset);
+
+            switch(setting->datatype) {
+
+                case Format_Decimal:
+                    value = ftoa(((setting_get_float_ptr)(setting->get_value))(id), get_decimal_places(setting->format));
+                    break;
+
+                case Format_Password:
+                    value = hal.stream.state.webui_connected ? "********" : ((setting_get_string_ptr)(setting->get_value))(id);
+                    break;
+
+                case Format_String:
+                case Format_IPv4:
+                    value = ((setting_get_string_ptr)(setting->get_value))(id);
+                    break;
+
+                default:
+                    value = uitoa(((setting_get_int_ptr)(setting->get_value))(id));
+                    break;
+            }
+            break;
+    }
+
+    return value;
+}
+
+uint32_t setting_get_int_value (const setting_detail_t *setting, uint_fast16_t offset)
+{
+    uint32_t value = 0;
+
+    if(setting) switch(setting->type) {
+
+        case Setting_NonCore:
+        case Setting_IsExtended:
+        case Setting_IsLegacy:
+        case Setting_IsExpanded:
+            switch(setting->datatype) {
+
+                case Format_Int8:
+                case Format_Bool:
+                case Format_Bitfield:
+                case Format_XBitfield:
+                case Format_AxisMask:
+                case Format_RadioButtons:
+                    value = *((uint8_t *)(setting->value));
+                    break;
+
+                case Format_Int16:
+                    value = *((uint16_t *)(setting->value));
+                    break;
+
+                case Format_Integer:
+                    value = *((uint32_t *)(setting->value));
+                    break;
+
+                default:
+                    break;
+            }
+            break;
+
+        case Setting_NonCoreFn:
+        case Setting_IsExtendedFn:
+        case Setting_IsLegacyFn:
+        case Setting_IsExpandedFn:
+            switch(setting->datatype) {
+
+                case Format_Decimal:
+                case Format_String:
+                case Format_Password:
+                case Format_IPv4:
+                    break;
+
+                default:
+                    value = ((setting_get_int_ptr)(setting->get_value))((setting_id_t)(setting->id + offset));
+                    break;
+            }
+            break;
+    }
+
+    return value;
+}
+
+float setting_get_float_value (const setting_detail_t *setting, uint_fast16_t offset)
+{
+    float value = NAN;
+
+    if(setting && setting->datatype == Format_Decimal) switch(setting->type) {
+
+        case Setting_NonCore:
+        case Setting_IsExtended:
+        case Setting_IsLegacy:
+        case Setting_IsExpanded:
+            value = *((float *)(setting->value));
+            break;
+
+        case Setting_NonCoreFn:
+        case Setting_IsExtendedFn:
+        case Setting_IsLegacyFn:
+        case Setting_IsExpandedFn:
+            value = ((setting_get_float_ptr)(setting->get_value))((setting_id_t)(setting->id + offset));
+            break;
+
+        default:
+            break;
+    }
+
+    return value;
+}
+
+static bool is_group_available (const setting_detail_t *setting)
+{
+    return settings_is_group_available(setting->group);
+}
+
+static bool is_setting_available (const setting_detail_t *setting)
+{
+    bool available = false;
+
+    if(setting) switch(normalize_id(setting->id)) {
+
+        case Setting_GangedDirInvertMask:
+            available = hal.stepper.get_ganged && hal.stepper.get_ganged(false).mask != 0;
+            break;
+
+        case Setting_ProbingFeedOverride:
+//        case Setting_ToolChangeProbingDistance:
+//        case Setting_ToolChangeFeedRate:
+//        case Setting_ToolChangeSeekRate:
+            available = hal.probe.get_state != NULL;
+            break;
+
+        case Setting_SpindlePWMBehaviour:
+            available = false;
+            break;
+
+        case Setting_SpindlePWMOptions:
+            available = hal.driver_cap.pwm_spindle && spindle_get_caps(false).laser;
+            break;
+
+        case Setting_SpindleInvertMask:
+            available = spindle_get_caps(false).gpio_controlled;
+            break;
+
+        case Setting_PWMFreq:
+        case Setting_PWMOffValue:
+        case Setting_PWMMinValue:
+        case Setting_PWMMaxValue:
+            available = hal.driver_cap.pwm_spindle;
+            break;
+
+        case Setting_SpindleType:
+            available = spindle_get_count() > 1;
+            break;
+
+        case Setting_SpindlePPR:
+            available = hal.driver_cap.spindle_encoder;
+            break;
+
+        case Setting_RpmMax:
+        case Setting_RpmMin:
+            available = spindle_get_caps(false).variable;
+            break;
+
+        case Setting_SleepEnable:
+            available = SLEEP_DURATION > 0.0f;
+            break;
+
+        case Setting_DualAxisLengthFailPercent:
+        case Setting_DualAxisLengthFailMin:
+        case Setting_DualAxisLengthFailMax:
+        case Setting_AxisAutoSquareOffset:
+            available = hal.stepper.get_ganged && hal.stepper.get_ganged(true).mask != 0;
+//            available = hal.stepper.get_ganged && bit_istrue(hal.stepper.get_ganged(true).mask, setting->id - Setting_AxisAutoSquareOffset);
+            break;
+
+        case Setting_AxisHomingFeedRate:
+        case Setting_AxisHomingSeekRate:
+            available = settings.homing.flags.per_axis_feedrates;
+            break;
+
+#ifndef NO_SAFETY_DOOR_SUPPORT
+
+        case Setting_ParkingEnable:
+        case Setting_ParkingAxis:
+        case Setting_ParkingPulloutIncrement:
+        case Setting_ParkingPulloutRate:
+        case Setting_ParkingTarget:
+        case Setting_ParkingFastRate:
+        case Setting_RestoreOverrides:
+        case Setting_DoorOptions:
+            available = hal.signals_cap.safety_door_ajar;
+            break;
+
+        case Setting_DoorSpindleOnDelay:
+            available = hal.signals_cap.safety_door_ajar && spindle_get_count() && !spindle_get_caps(true).at_speed;
+            break;
+
+        case Setting_DoorCoolantOnDelay:
+            available = hal.signals_cap.safety_door_ajar && hal.coolant_cap.mask;
+            break;
+#endif
+
+        case Setting_SpindleAtSpeedTolerance:
+            available = spindle_get_caps(true).at_speed || hal.driver_cap.spindle_encoder;
+            break;
+
+        case Setting_SpindleOnDelay:
+            available = !hal.signals_cap.safety_door_ajar && spindle_get_count() && !spindle_get_caps(true).at_speed;
+            break;
+
+        case Setting_AutoReportInterval:
+            available = hal.get_elapsed_ticks != NULL;
+            break;
+
+        case Setting_TimeZoneOffset:
+            available = hal.rtc.set_datetime != NULL;
+            break;
+
+        case Setting_UnlockAfterEStop:
+            available = hal.signals_cap.e_stop;
+            break;
+
+        case Setting_EncoderSpindle:
+            available = hal.driver_cap.spindle_encoder && spindle_get_count() > 1;
+            break;
+
+        case Setting_FSOptions:
+            available = hal.driver_cap.sd_card || hal.driver_cap.littlefs;
+            break;
+
+        case Setting_HomePinsInvertMask:
+            available = hal.homing.get_state != NULL && hal.home_cap.a.mask != 0;
+            break;
+
+        case Setting_HoldCoolantOnDelay:
+            available = !hal.signals_cap.safety_door_ajar && hal.coolant_cap.mask;
+            break;
+
+        default:
+            break;
+    }
+
+    return available;
+}
+
+static bool toolsetter_available (const setting_detail_t *setting)
+{
+    bool available = false;
+
+#if COMPATIBILITY_LEVEL <= 1
+
+    if(hal.probe.get_state && hal.driver_cap.toolsetter) switch(setting->id) {
+
+        case Setting_InvertProbePin:
+            available = true;
+            break;
+
+        case Setting_ProbePullUpDisable:
+            available = hal.signals_pullup_disable_cap.probe_triggered;
+            break;
+
+        default:
+            break;
+    }
+
+#endif
+
+    return available;
+}
+
+static bool no_toolsetter_available (const setting_detail_t *setting)
+{
+#if COMPATIBILITY_LEVEL <= 1
+
+    bool available = false;
+
+    if(hal.probe.get_state && !hal.driver_cap.toolsetter) switch(setting->id) {
+
+        case Setting_InvertProbePin:
+            available = true;
+            break;
+
+        case Setting_ProbePullUpDisable:
+            available = hal.signals_pullup_disable_cap.probe_triggered;
+            break;
+
+        default:
+            break;
+    }
+
+    return available;
+
+#else
+
+    return !!hal.probe.get_state;
+
+#endif
+}
+
+PROGMEM static const setting_detail_t setting_detail[] = {
+     { Setting_PulseMicroseconds, Group_Stepper, "Step pulse time", "microseconds", Format_Decimal, "#0.0", "2.0", NULL, Setting_IsLegacy, &settings.steppers.pulse_microseconds, NULL, NULL },
+     { Setting_StepperIdleLockTime, Group_Stepper, "Step idle delay", "milliseconds", Format_Int16, "####0", NULL, "65535", Setting_IsLegacy, &settings.steppers.idle_lock_time, NULL, NULL },
+     { Setting_StepInvertMask, Group_Stepper, "Step pulse invert", NULL, Format_AxisMask, NULL, NULL, NULL, Setting_IsLegacy, &settings.steppers.step_invert.mask, NULL, NULL },
+     { Setting_DirInvertMask, Group_Stepper, "Step direction invert", NULL, Format_AxisMask, NULL, NULL, NULL, Setting_IsLegacy, &settings.steppers.dir_invert.mask, NULL, NULL },
+#if COMPATIBILITY_LEVEL <= 2
+     { Setting_InvertStepperEnable, Group_Stepper, "Invert stepper enable output(s)", NULL, Format_AxisMask, NULL, NULL, NULL, Setting_IsLegacy, &settings.steppers.enable_invert.mask, NULL, NULL },
+#else
+     { Setting_InvertStepperEnable, Group_Stepper, "Invert stepper enable output", NULL, Format_Bool, NULL, NULL, NULL, Setting_IsLegacyFn, set_enable_invert_mask, get_int, NULL },
+#endif
+#if COMPATIBILITY_LEVEL <= 1
+     { Setting_LimitPinsInvertMask, Group_Limits, "Invert limit inputs", NULL, Format_AxisMask, NULL, NULL, NULL, Setting_IsLegacy, &settings.limits.invert.mask, NULL, NULL },
+#else
+     { Setting_LimitPinsInvertMask, Group_Limits, "Invert limit inputs", NULL, Format_Bool, NULL, NULL, NULL, Setting_IsLegacyFn, set_limits_invert_mask, get_int, NULL },
+#endif
+     { Setting_InvertProbePin, Group_Probing, "Invert probe input", NULL, Format_Bool, NULL, NULL, NULL, Setting_IsLegacyFn, set_probe_invert, get_int, no_toolsetter_available },
+     { Setting_InvertProbePin, Group_Probing, "Invert probe inputs", NULL, Format_Bitfield, "Probe,Toolsetter", NULL, NULL, Setting_IsLegacyFn, set_probe_invert, get_int, toolsetter_available },
+     { Setting_SpindlePWMBehaviour, Group_Spindle, "Deprecated", NULL, Format_Bool, NULL, NULL, NULL, Setting_IsLegacyFn, set_pwm_mode, get_int, is_setting_available },
+     { Setting_GangedDirInvertMask, Group_Stepper, "Ganged axes direction invert", NULL, Format_Bitfield, ganged_axes, NULL, NULL, Setting_IsExtendedFn, set_ganged_dir_invert, get_int, is_setting_available },
+     { Setting_SpindlePWMOptions, Group_Spindle, "PWM Spindle", NULL, Format_XBitfield, "Enable,RPM controls spindle enable signal,Disable laser mode capability", NULL, NULL, Setting_IsExtendedFn, set_pwm_options, get_int, is_setting_available },
+#if COMPATIBILITY_LEVEL <= 1
+     { Setting_StatusReportMask, Group_General, "Status report options", NULL, Format_Bitfield, "Position in machine coordinate,Buffer state,Line numbers,Feed & speed,Pin state,Work coordinate offset,Overrides,Probe coordinates,Buffer sync on WCO change,Parser state,Alarm substatus,Run substatus,Enable when homing", NULL, NULL, Setting_IsExtendedFn, set_report_mask, get_int, NULL },
+#else
+     { Setting_StatusReportMask, Group_General, "Status report options", NULL, Format_Bitfield, "Position in machine coordinate,Buffer state", NULL, NULL, Setting_IsLegacyFn, set_report_mask, get_int, NULL },
+#endif
+     { Setting_JunctionDeviation, Group_General, "Junction deviation", "mm", Format_Decimal, "#####0.000", NULL, NULL, Setting_IsLegacy, &settings.junction_deviation, NULL, NULL },
+     { Setting_ArcTolerance, Group_General, "Arc tolerance", "mm", Format_Decimal, "#####0.000", NULL, NULL, Setting_IsLegacy, &settings.arc_tolerance, NULL, NULL },
+     { Setting_ReportInches, Group_General, "Report in inches", NULL, Format_Bool, NULL, NULL, NULL, Setting_IsLegacyFn, set_report_inches, get_int, NULL },
+     { Setting_ControlInvertMask, Group_ControlSignals, "Invert control inputs", NULL, Format_Bitfield, control_signals, NULL, NULL, Setting_IsExpandedFn, set_control_invert, get_int, NULL },
+     { Setting_CoolantInvertMask, Group_Coolant, "Invert coolant outputs", NULL, Format_Bitfield, coolant_signals, NULL, NULL, Setting_IsExtended, &settings.coolant.invert.mask, NULL, NULL },
+     { Setting_SpindleInvertMask, Group_Spindle, "Invert spindle signals", NULL, Format_Bitfield, spindle_signals, NULL, NULL, Setting_IsExtendedFn, set_spindle_invert, get_int, is_setting_available, { .reboot_required = On } },
+     { Setting_ControlPullUpDisableMask, Group_ControlSignals, "Pullup disable control inputs", NULL, Format_Bitfield, control_signals, NULL, NULL, Setting_IsExtendedFn, set_control_disable_pullup, get_int, NULL },
+     { Setting_LimitPullUpDisableMask, Group_Limits, "Pullup disable limit inputs", NULL, Format_AxisMask, NULL, NULL, NULL, Setting_IsExtended, &settings.limits.disable_pullup.mask, NULL, NULL },
+     { Setting_ProbePullUpDisable, Group_Probing, "Pullup disable probe input", NULL, Format_Bool, NULL, NULL, NULL, Setting_IsExtendedFn, set_probe_disable_pullup, get_int, no_toolsetter_available },
+     { Setting_ProbePullUpDisable, Group_Probing, "Pullup disable probe inputs", NULL, Format_Bitfield, "Probe,Toolsetter", NULL, NULL, Setting_IsLegacyFn, set_probe_disable_pullup, get_int, toolsetter_available },
+     { Setting_SoftLimitsEnable, Group_Limits, "Soft limits enable", NULL, Format_Bool, NULL, NULL, NULL, Setting_IsLegacyFn, set_soft_limits_enable, get_int, NULL },
+#if COMPATIBILITY_LEVEL <= 1
+  #if N_AXIS > 3
+     { Setting_HardLimitsEnable, Group_Limits, "Hard limits enable", NULL, Format_XBitfield, "Enable,Strict mode,Disable for rotary axes", NULL, NULL, Setting_IsExpandedFn, set_hard_limits_enable, get_int, NULL },
+  #else
+     { Setting_HardLimitsEnable, Group_Limits, "Hard limits enable", NULL, Format_XBitfield, "Enable,Strict mode", NULL, NULL, Setting_IsExpandedFn, set_hard_limits_enable, get_int, NULL },
+  #endif
+#else
+     { Setting_HardLimitsEnable, Group_Limits, "Hard limits enable", NULL, Format_Bool, NULL, NULL, NULL, Setting_IsLegacyFn, set_hard_limits_enable, get_int, NULL },
+#endif
+#if COMPATIBILITY_LEVEL <= 1
+     { Setting_HomingEnable, Group_Homing, "Homing cycle", NULL, Format_XBitfield, homing_options, NULL, NULL, Setting_IsExpandedFn, set_homing_enable, get_int, NULL },
+#else
+     { Setting_HomingEnable, Group_Homing, "Homing cycle enable", NULL, Format_Bool, NULL, NULL, NULL, Setting_IsLegacyFn, set_homing_enable, get_int, NULL },
+#endif
+     { Setting_HomingDirMask, Group_Homing, "Homing direction invert", NULL, Format_AxisMask, NULL, NULL, NULL, Setting_IsLegacy, &settings.homing.dir_mask.value, NULL, NULL },
+     { Setting_HomingFeedRate, Group_Homing, "Homing locate feed rate", "mm/min", Format_Decimal, "#####0.0", NULL, NULL, Setting_IsLegacyFn, set_homing_feedrates, get_float, NULL },
+     { Setting_HomingSeekRate, Group_Homing, "Homing search seek rate", "mm/min", Format_Decimal, "#####0.0", NULL, NULL, Setting_IsLegacyFn, set_homing_feedrates, get_float, NULL },
+     { Setting_HomingDebounceDelay, Group_Homing, "Homing switch debounce delay", "milliseconds", Format_Int16, "##0", NULL, NULL, Setting_IsLegacy, &settings.homing.debounce_delay, NULL, NULL },
+     { Setting_HomingPulloff, Group_Homing, "Homing switch pull-off distance", "mm", Format_Decimal, "#####0.000", NULL, NULL, Setting_IsLegacyFn, set_homing_pulloff, get_float, NULL },
+     { Setting_G73Retract, Group_General, "G73 Retract distance", "mm", Format_Decimal, "#####0.000", NULL, NULL, Setting_IsExtended, &settings.g73_retract, NULL, NULL },
+     { Setting_PulseDelayMicroseconds, Group_Stepper, "Pulse delay", "microseconds", Format_Decimal, "#0.0", NULL, "20", Setting_IsExtended, &settings.steppers.pulse_delay_microseconds, NULL, NULL },
+     { Setting_RpmMax, Group_Spindle, "Maximum spindle speed", "RPM", Format_Decimal, "#####0.000", NULL, NULL, Setting_IsLegacy, &settings.pwm_spindle.rpm_max, NULL, is_setting_available },
+     { Setting_RpmMin, Group_Spindle, "Minimum spindle speed", "RPM", Format_Decimal, "#####0.000", NULL, NULL, Setting_IsLegacy, &settings.pwm_spindle.rpm_min, NULL, is_setting_available },
+#if !LATHE_UVW_OPTION
+     { Setting_Mode, Group_General, "Mode of operation", NULL, Format_RadioButtons, "Normal,Laser mode,Lathe mode", NULL, NULL, Setting_IsLegacyFn, set_mode, get_int, NULL },
+#endif
+     { Setting_PWMFreq, Group_Spindle, "Spindle PWM frequency", "Hz", Format_Decimal, "#####0", NULL, NULL, Setting_IsExtended, &settings.pwm_spindle.pwm_freq, NULL, is_setting_available },
+     { Setting_PWMOffValue, Group_Spindle, "Spindle PWM off value", "percent", Format_Decimal, "##0.0", NULL, "100", Setting_IsExtended, &settings.pwm_spindle.pwm_off_value, NULL, is_setting_available },
+     { Setting_PWMMinValue, Group_Spindle, "Spindle PWM min value", "percent", Format_Decimal, "##0.0", NULL, "100", Setting_IsExtended, &settings.pwm_spindle.pwm_min_value, NULL, is_setting_available },
+     { Setting_PWMMaxValue, Group_Spindle, "Spindle PWM max value", "percent", Format_Decimal, "##0.0", NULL, "100", Setting_IsExtended, &settings.pwm_spindle.pwm_max_value, NULL, is_setting_available },
+     { Setting_SteppersEnergize, Group_Stepper, "Steppers to keep enabled", NULL, Format_AxisMask, NULL, NULL, NULL, Setting_IsExtendedFn, set_stepper_energize_mask, get_int, NULL },
+     { Setting_SpindlePPR, Group_Spindle, "Spindle pulses per revolution (PPR)", NULL, Format_Int16, "###0", NULL, NULL, Setting_IsExtended, &settings.spindle.ppr, NULL, is_setting_available, { .reboot_required = On } },
+     { Setting_EnableLegacyRTCommands, Group_General, "Enable legacy RT commands", NULL, Format_Bool, NULL, NULL, NULL, Setting_IsExtendedFn, set_enable_legacy_rt_commands, get_int, NULL },
+     { Setting_JogSoftLimited, Group_Jogging, "Limit jog commands", NULL, Format_Bool, NULL, NULL, NULL, Setting_IsExtendedFn, set_jog_soft_limited, get_int, NULL },
+#ifndef NO_SAFETY_DOOR_SUPPORT
+     { Setting_ParkingEnable, Group_SafetyDoor, "Parking cycle", NULL, Format_XBitfield, "Enable,Enable parking override control,Deactivate upon init", NULL, NULL, Setting_IsExtendedFn, set_parking_enable, get_int, is_setting_available },
+     { Setting_ParkingAxis, Group_SafetyDoor, "Parking axis", NULL, Format_RadioButtons, "X,Y,Z", NULL, NULL, Setting_IsExtended, &settings.parking.axis, NULL, is_setting_available },
+#endif
+     { Setting_HomingLocateCycles, Group_Homing, "Homing passes", NULL, Format_Int8, "##0", "1", "128", Setting_IsExtended, &settings.homing.locate_cycles, NULL, NULL },
+     { Setting_HomingCycle_1, Group_Homing, "Axes homing, first pass", NULL, Format_AxisMask, NULL, NULL, NULL, Setting_IsExtendedFn, set_homing_cycle, get_int, NULL },
+     { Setting_HomingCycle_2, Group_Homing, "Axes homing, second pass", NULL, Format_AxisMask, NULL, NULL, NULL, Setting_IsExtendedFn, set_homing_cycle, get_int, NULL },
+     { Setting_HomingCycle_3, Group_Homing, "Axes homing, third pass", NULL, Format_AxisMask, NULL, NULL, NULL, Setting_IsExtendedFn, set_homing_cycle, get_int, NULL },
+#ifdef A_AXIS
+     { Setting_HomingCycle_4, Group_Homing, "Axes homing, fourth pass", NULL, Format_AxisMask, NULL, NULL, NULL, Setting_IsExtendedFn, set_homing_cycle, get_int, NULL },
+#endif
+#ifdef B_AXIS
+     { Setting_HomingCycle_5, Group_Homing, "Axes homing, fifth pass", NULL, Format_AxisMask, NULL, NULL, NULL, Setting_IsExtendedFn, set_homing_cycle, get_int, NULL },
+#endif
+#ifdef C_AXIS
+     { Setting_HomingCycle_6, Group_Homing, "Axes homing, sixth pass", NULL, Format_AxisMask, NULL, NULL, NULL, Setting_IsExtendedFn, set_homing_cycle, get_int, NULL },
+#endif
 #ifndef NO_SAFETY_DOOR_SUPPORT
      { Setting_ParkingPulloutIncrement, Group_SafetyDoor, "Parking pull-out distance", "mm", Format_Decimal, "###0.0", NULL, NULL, Setting_IsExtended, &settings.parking.pullout_increment, NULL, is_setting_available },
      { Setting_ParkingPulloutRate, Group_SafetyDoor, "Parking pull-out rate", "mm/min", Format_Decimal, "###0.0", NULL, NULL, Setting_IsExtended, &settings.parking.pullout_rate, NULL, is_setting_available },
@@ -603,11 +1971,6 @@
      { Setting_LinearSpindlePiece4, Group_Spindle, "Spindle linearisation, 4th point", NULL, Format_String, "x(39)", NULL, "39", Setting_IsExtendedFn, set_linear_piece, get_linear_piece, NULL },
   #endif
 #endif
-     { Setting_SpindlePGain, Group_Spindle_ClosedLoop, "Spindle P-gain", NULL, Format_Decimal, "###0.000", NULL, NULL, Setting_IsExtended, &settings.spindle.pid.p_gain, NULL, is_group_available },
-     { Setting_SpindleIGain, Group_Spindle_ClosedLoop, "Spindle I-gain", NULL, Format_Decimal, "###0.000", NULL, NULL, Setting_IsExtended, &settings.spindle.pid.i_gain, NULL, is_group_available },
-     { Setting_SpindleDGain, Group_Spindle_ClosedLoop, "Spindle D-gain", NULL, Format_Decimal, "###0.000", NULL, NULL, Setting_IsExtended, &settings.spindle.pid.d_gain, NULL, is_group_available },
-     { Setting_SpindleMaxError, Group_Spindle_ClosedLoop, "Spindle PID max error", NULL, Format_Decimal, "###0.000", NULL, NULL, Setting_IsExtended, &settings.spindle.pid.max_error, NULL, is_group_available },
-     { Setting_SpindleIMaxError, Group_Spindle_ClosedLoop, "Spindle PID max I error", NULL, Format_Decimal, "###0.000", NULL, NULL, Setting_IsExtended, &settings.spindle.pid.i_max_error, NULL, is_group_available },
      { Setting_PositionPGain, Group_Spindle_Sync, "Spindle sync P-gain", NULL, Format_Decimal, "###0.000", NULL, NULL, Setting_IsExtended, &settings.position.pid.p_gain, NULL, is_group_available },
      { Setting_PositionIGain, Group_Spindle_Sync, "Spindle sync I-gain", NULL, Format_Decimal, "###0.000", NULL, NULL, Setting_IsExtended, &settings.position.pid.i_gain, NULL, is_group_available },
      { Setting_PositionDGain, Group_Spindle_Sync, "Spindle sync D-gain", NULL, Format_Decimal, "###0.000", NULL, NULL, Setting_IsExtended, &settings.position.pid.d_gain, NULL, is_group_available },
@@ -619,8 +1982,13 @@
 #if ENABLE_BACKLASH_COMPENSATION
      { Setting_AxisBacklash, Group_Axis0, "-axis backlash compensation", axis_dist, Format_Decimal, "#####0.000##", NULL, NULL, Setting_IsExtendedFn, set_axis_setting, get_float, NULL, AXIS_OPTS },
 #endif
+#if ENABLE_JERK_ACCELERATION
+     { Setting_AxisJerk, Group_Axis0, "-axis jerk", axis_jerk, Format_Decimal, "#####0.000", NULL, NULL, Setting_IsExtendedFn, set_axis_setting, get_float, NULL, AXIS_OPTS },
+#endif
      { Setting_AxisAutoSquareOffset, Group_Axis0, "-axis dual axis offset", "mm", Format_Decimal, "-0.000", "-10", "10", Setting_IsExtendedFn, set_axis_setting, get_float, is_setting_available, AXIS_OPTS },
-     { Setting_SpindleAtSpeedTolerance, Group_Spindle, "Spindle at speed tolerance", "percent", Format_Decimal, "##0.0", NULL, NULL, Setting_IsExtended, &settings.spindle.at_speed_tolerance, NULL, is_setting_available },
+     { Setting_AxisHomingFeedRate, Group_Axis0, "-axis homing locate feed rate", axis_rate, Format_Decimal, "###0", NULL, NULL, Setting_NonCoreFn, set_axis_setting, get_float, is_setting_available, AXIS_OPTS },
+     { Setting_AxisHomingSeekRate, Group_Axis0, "-axis homing search seek rate", axis_rate, Format_Decimal, "###0", NULL, NULL, Setting_NonCoreFn, set_axis_setting, get_float, is_setting_available, AXIS_OPTS },
+     { Setting_SpindleAtSpeedTolerance, Group_Spindle, "Spindle at speed tolerance", "percent", Format_Decimal, "##0.0", NULL, NULL, Setting_IsExtended, &settings.pwm_spindle.at_speed_tolerance, NULL, is_setting_available },
      { Setting_ToolChangeMode, Group_Toolchange, "Tool change mode", NULL, Format_RadioButtons, "Normal,Manual touch off,Manual touch off @ G59.3,Automatic touch off @ G59.3,Ignore M6", NULL, NULL, Setting_IsExtendedFn, set_tool_change_mode, get_int, NULL },
      { Setting_ToolChangeProbingDistance, Group_Toolchange, "Tool change probing distance", "mm", Format_Decimal, "#####0.0", NULL, NULL, Setting_IsExtendedFn, set_tool_change_probing_distance, get_float, NULL },
      { Setting_ToolChangeFeedRate, Group_Toolchange, "Tool change locate feed rate", "mm/min", Format_Decimal, "#####0.0", NULL, NULL, Setting_IsExtended, &settings.tool_change.feed_rate, NULL, NULL },
@@ -643,7 +2011,6 @@
      { Setting_SpindleOnDelay, Group_Spindle, "Spindle on delay", "s", Format_Decimal, "#0.0", "0.5", "20", Setting_IsExtended, &settings.safety_door.spindle_on_delay, NULL, is_setting_available },
      { Setting_SpindleType, Group_Spindle, "Default spindle", NULL, Format_RadioButtons, spindle_types, NULL, NULL, Setting_IsExtendedFn, set_default_spindle, get_int, is_setting_available },
      { Setting_PlannerBlocks, Group_General, "Planner buffer blocks", NULL, Format_Int16, "####0", "30", "1000", Setting_IsExtended, &settings.planner_buffer_blocks, NULL, NULL, { .reboot_required = On } },
-     { Setting_TicksSecond, Group_General, "Acceleration ticks per second", NULL, Format_Int16, "####0", "1", "16000", Setting_IsExtended, &settings.acceleration_ticks_second, NULL, NULL, { .reboot_required = On } },
      { Setting_AutoReportInterval, Group_General, "Autoreport interval", "ms", Format_Int16, "###0", "100", "1000", Setting_IsExtendedFn, set_report_interval, get_int, NULL, { .reboot_required = On, .allow_null = On } },
 //     { Setting_TimeZoneOffset, Group_General, "Timezone offset", NULL, Format_Decimal, "-#0.00", "0", "12", Setting_IsExtended, &settings.timezone, NULL, NULL },
      { Setting_UnlockAfterEStop, Group_General, "Unlock required after E-Stop", NULL, Format_Bool, NULL, NULL, NULL, Setting_IsExtendedFn, set_estop_unlock, get_int, is_setting_available },
@@ -651,7 +2018,7 @@
      { Setting_NGCDebugOut, Group_General, "Output NGC debug messages", NULL, Format_Bool, NULL, NULL, NULL, Setting_IsExtendedFn, set_ngc_debug_out, get_int, NULL },
 #endif
 #if COMPATIBILITY_LEVEL <= 1
-     { Setting_OffsetLock, Group_General, "Lock coordinate systems", NULL, Format_Bitfield, "G59.1,G59.2,G59.3", NULL, NULL, Setting_IsExtendedFn, set_offset_lock, get_int, NULL },
+     { Setting_OffsetLock, Group_General, "Lock coordinate systems", NULL, Format_Bitfield, "G59.1,G59.2,G59.3", NULL, NULL, Setting_IsExtended, &settings.offset_lock.mask, NULL, NULL },
 #endif
      { Setting_EncoderSpindle, Group_Spindle, "Encoder spindle", NULL, Format_RadioButtons, spindle_types, NULL, NULL, Setting_IsExtendedFn, set_encoder_spindle, get_int, is_setting_available },
 #if N_AXIS > 3
@@ -780,1814 +2147,6 @@
      { Setting_LinearSpindlePiece4, "Comma separated list of values: RPM_POINT34, RPM_LINE_A4, RPM_LINE_B4, set to blank to disable." },
   #endif
 #endif
-    { Setting_SpindlePGain, "" },
-    { Setting_SpindleIGain, "" },
-    { Setting_SpindleDGain, "" },
-    { Setting_SpindleMaxError, "" },
-    { Setting_SpindleIMaxError, "Spindle PID max integrator error." },
-    { Setting_PositionPGain, "" },
-    { Setting_PositionIGain, "" },
-    { Setting_PositionDGain, "" },
-    { Setting_PositionIMaxError, "Spindle sync PID max integrator error." },
-    { Setting_AxisStepsPerMM, "Travel resolution in steps per millimeter." },
-    { (setting_id_t)(Setting_AxisStepsPerMM + 1), "Travel resolution in steps per degree." }, // "Hack" to get correct description for rotary axes
-    { Setting_AxisMaxRate, "Maximum rate. Used as G0 rapid rate." },
-    { Setting_AxisAcceleration, "Acceleration. Used for motion planning to not exceed motor torque and lose steps." },
-    { Setting_AxisMaxTravel, "Maximum axis travel distance from homing switch. Determines valid machine space for soft-limits and homing search distances." },
-#if ENABLE_BACKLASH_COMPENSATION
-    { Setting_AxisBacklash, "Backlash distance to compensate for." },
-#endif
-    { Setting_AxisAutoSquareOffset, "Offset between sides to compensate for homing switches inaccuracies." },
-    { Setting_SpindleAtSpeedTolerance, "Spindle at speed tolerance as percentage deviation from programmed speed, set to 0 to disable.\\n"
-                                       "If not within tolerance when checked after spindle on delay ($392) alarm 14 is raised."
-    },
-    { Setting_ToolChangeMode, "Normal: allows jogging for manual touch off. Set new position manually.\\n\\n"
-                              "Manual touch off: retracts tool axis to home position for tool change, use jogging or $TPW for touch off.\\n\\n"
-                              "Manual touch off @ G59.3: retracts tool axis to home position then to G59.3 position for tool change, use jogging or $TPW for touch off.\\n\\n"
-                              "Automatic touch off @ G59.3: retracts tool axis to home position for tool change, then to G59.3 position for automatic touch off.\\n\\n"
-                              "All modes except \"Normal\" and \"Ignore M6\" returns the tool (controlled point) to original position after touch off."
-    },
-    { Setting_ToolChangeProbingDistance, "Maximum probing distance for automatic or $TPW touch off." },
-    { Setting_ToolChangeFeedRate, "Feed rate to slowly engage tool change sensor to determine the tool offset accurately." },
-    { Setting_ToolChangeSeekRate, "Seek rate to quickly find the tool change sensor before the slower locating phase." },
-    { Setting_ToolChangePulloffRate, "Pull-off rate for the retract move before the slower locating phase." },
-    { Setting_ToolChangeRestorePosition, "When set the spindle is moved so that the controlled point (tool tip) is the same as before the M6 command, if not the spindle is only moved to the Z home position." },
-    { Setting_DualAxisLengthFailPercent, "Dual axis length fail in percent of axis max travel." },
-    { Setting_DualAxisLengthFailMin, "Dual axis length fail minimum distance." },
-    { Setting_DualAxisLengthFailMax, "Dual axis length fail minimum distance." },
-#if COMPATIBILITY_LEVEL <= 1
-    { Setting_DisableG92Persistence, "Disables save/restore of G92 offset to non-volatile storage (NVS)." },
-#endif
-#if N_AXIS > 3
-     { Settings_RotaryAxes, "Designates axes as rotary, interpretation some other relevant axis settings is changed accordingly." },
-#endif
-#ifndef NO_SAFETY_DOOR_SUPPORT
-    { Setting_DoorSpindleOnDelay, "Delay to allow spindle to spin up after safety door is opened or feed hold is canceled." },
-    { Setting_DoorCoolantOnDelay, "Delay to allow coolant to restart after safety door is opened or feed hold is canceled." },
-#else
-    { Setting_DoorSpindleOnDelay, "Delay to allow spindle to spin up when spindle at speed tolerance is > 0." },
-#endif
-    { Setting_SpindleOnDelay, "Delay to allow spindle to restart after feed hold is canceled." },
-    { Setting_SpindleType, "Spindle selected on startup." },
-    { Setting_PlannerBlocks, "Number of blocks in the planner buffer." },
-    { Setting_AutoReportInterval, "Interval the real time report will be sent, set to 0 to disable." },
-    { Setting_TimeZoneOffset, "Offset in hours from UTC." },
-    { Setting_UnlockAfterEStop, "If set unlock (by sending $X) is required after resetting a cleared E-Stop condition." },
-#if COMPATIBILITY_LEVEL <= 1
-     { Setting_OffsetLock, "Lock coordinate systems against accidental changes." },
-#endif
-#if NGC_EXPRESSIONS_ENABLE
-    { Setting_NGCDebugOut, "Example: (debug, metric mode: #<_metric>, coord system: #5220)" },
-#endif
-    { Setting_EncoderSpindle, "Specifies which spindle has the encoder attached." },
-#if N_AXIS > 3
-    { Setting_RotaryWrap, "Perform fast move to angle stored in G28 position.\\n"
-                          "Use:\\n"
-                          " G91G28<axisletter>0\\n"
-                          " G90\\n"
-    },
-#endif
-    { Setting_FSOptions, "Auto mount SD card on startup." },
-    { Setting_HomePinsInvertMask, "Inverts the axis home input signals." },
-    { Setting_HoldCoolantOnDelay, "Delay to allow coolant to restart after feed hold is canceled." }
-};
-
-#endif
-
-static setting_details_t setting_details = {
-    .groups = setting_group_detail,
-    .n_groups = sizeof(setting_group_detail) / sizeof(setting_group_detail_t),
-    .settings = setting_detail,
-    .n_settings = sizeof(setting_detail) / sizeof(setting_detail_t),
-#ifndef NO_SETTINGS_DESCRIPTIONS
-    .descriptions = setting_descr,
-    .n_descriptions = sizeof(setting_descr) / sizeof(setting_descr_t),
-#endif
-    .save = settings_write_global
-};
-
-// Acceleration override
-
-static struct {
-    bool valid;
-    float acceleration[N_AXIS];
-} override_backup = { .valid = false };
-
-static void save_override_backup (void)
-{
-    uint_fast8_t idx = N_AXIS;
-
-    do {
-        idx--;
-        override_backup.acceleration[idx] = settings.axis[idx].acceleration;
-    } while(idx);
-
-    override_backup.valid = true;
-}
-
-static void restore_override_backup (void)
-{
-    uint_fast8_t idx = N_AXIS;
-
-    if(override_backup.valid) do {
-        idx--;
-        settings.axis[idx].acceleration = override_backup.acceleration[idx];
-    } while(idx);
-}
-
-// Temporarily override acceleration, if 0 restore to setting value.
-// Note: only allowed when current state is idle.
-bool settings_override_acceleration (uint8_t axis, float acceleration)
-{
-    sys_state_t state = state_get();
-
-    if(!(state == STATE_IDLE || (state & (STATE_HOMING|STATE_ALARM))))
-        return false;
-
-    if(acceleration <= 0.0f) {
-        if(override_backup.valid)
-            settings.axis[axis].acceleration = override_backup.acceleration[axis];
-    } else {
-        if(!override_backup.valid)
-            save_override_backup();
-        settings.axis[axis].acceleration = acceleration * 60.0f * 60.0f; // Limit max to setting value?
-    }
-
-    return true;
-}
-
-// ---
-
-static void homing_pulloff_init (float pulloff)
-{
-    coord_data_t distance;
-    uint_fast8_t idx = N_AXIS;
-
-    do {
-        distance.values[--idx] = pulloff;
-    } while(idx);
-
-    limits_homing_pulloff(&distance);
-}
-
-static setting_details_t *settingsd = &setting_details;
-
-void settings_register (setting_details_t *details)
-{
-    settingsd->next = details;
-    settingsd = details;
-}
-
-setting_details_t *settings_get_details (void)
-{
-    return &setting_details;
-}
-
-#if COMPATIBILITY_LEVEL > 2
-
-static status_code_t set_enable_invert_mask (setting_id_t id, uint_fast16_t int_value)
-{
-    settings.steppers.enable_invert.mask = int_value ? 0 : AXES_BITMASK;
-
-    return Status_OK;
-}
-
-#endif
-
-#if COMPATIBILITY_LEVEL > 1
-
-static status_code_t set_limits_invert_mask (setting_id_t id, uint_fast16_t int_value)
-{
-    settings.limits.invert.mask = (int_value ? ~(DEFAULT_LIMIT_SIGNALS_INVERT_MASK) : DEFAULT_LIMIT_SIGNALS_INVERT_MASK) & AXES_BITMASK;
-
-    return Status_OK;
-}
-
-#endif
-
-static status_code_t set_probe_invert (setting_id_t id, uint_fast16_t int_value)
-{
-    if(!hal.probe.configure)
-        return Status_SettingDisabled;
-
-    settings.probe.invert_probe_pin = (int_value & 0b01);
-
-    if(hal.driver_cap.toolsetter)
-        settings.probe.invert_toolsetter_input = !!(int_value & 0b10);
-
-    ioport_setting_changed(id);
-
-    hal.probe.configure(false, false);
-
-    return Status_OK;
-}
-
-static status_code_t set_ganged_dir_invert (setting_id_t id, uint_fast16_t int_value)
-{
-    if(!hal.stepper.get_ganged)
-        return Status_SettingDisabled;
-
-    settings.steppers.ganged_dir_invert.mask = int_value & hal.stepper.get_ganged(false).mask;
-
-    return Status_OK;
-}
-
-static status_code_t set_stepper_energize_mask (setting_id_t id, uint_fast16_t int_value)
-{
-    settings.steppers.energize.mask = int_value;
-
-    hal.stepper.enable(settings.steppers.energize, true);
-
-    return Status_OK;
-}
-
-static status_code_t set_report_interval (setting_id_t setting, uint_fast16_t int_value)
-{
-    if((settings.report_interval = int_value) == 0)
-        sys.flags.auto_reporting = Off;
-
-    return Status_OK;
-}
-
-static status_code_t set_report_mask (setting_id_t id, uint_fast16_t int_value)
-{
-#if COMPATIBILITY_LEVEL <= 1
-    settings.status_report.mask = int_value;
-#else
-    int_value &= 0b11;
-    settings.status_report.mask = (settings.status_report.mask & ~0b11) | int_value;
-#endif
-=======
->>>>>>> c342fae4
-
-    return Status_OK;
-}
-
-static status_code_t set_report_inches (setting_id_t id, uint_fast16_t int_value)
-{
-    settings.flags.report_inches = int_value != 0;
-    report_init();
-    system_flag_wco_change(); // Make sure WCO is immediately updated.
-
-    return Status_OK;
-}
-
-#if NGC_EXPRESSIONS_ENABLE
-
-static status_code_t set_ngc_debug_out (setting_id_t id, uint_fast16_t int_value)
-{
-    settings.flags.ngc_debug_out = int_value != 0;
-    report_init();
-    system_flag_wco_change(); // Make sure WCO is immediately updated.
-
-    return Status_OK;
-}
-
-#endif
-
-static status_code_t set_control_invert (setting_id_t id, uint_fast16_t int_value)
-{
-    settings.control_invert.mask = (int_value & hal.signals_cap.mask) | limits_override.mask;
-
-    ioport_setting_changed(id);
-    system_init_switches();
-
-    return Status_OK;
-}
-
-static status_code_t set_pwm_mode (setting_id_t id, uint_fast16_t int_value)
-{
-    settings.pwm_spindle.flags.enable_rpm_controlled = int_value != 0;
-
-    return Status_OK;
-}
-
-static status_code_t set_pwm_options (setting_id_t id, uint_fast16_t int_value)
-{
-    if(int_value & 0x001) {
-        if(int_value > 0b111)
-            return Status_SettingValueOutOfRange;
-        settings.pwm_spindle.flags.pwm_disable = Off;
-        settings.pwm_spindle.flags.enable_rpm_controlled = !!(int_value & 0b010);
-        settings.pwm_spindle.flags.laser_mode_disable = !!(int_value & 0b100);
-    } else {
-        settings.pwm_spindle.flags.pwm_disable = On;
-        settings.pwm_spindle.flags.enable_rpm_controlled = settings.pwm_spindle.flags.laser_mode_disable = Off;
-    }
-
-    return Status_OK;
-}
-
-typedef struct {
-    uint8_t ref_id;
-    spindle_id_t spindle_id;
-} spindle_map_t;
-
-static bool get_spindle_ref_id (spindle_info_t *spindle, void *map)
-{
-    bool ok;
-
-    if((ok = spindle->id == ((spindle_map_t *)map)->spindle_id))
-        ((spindle_map_t *)map)->ref_id = spindle->ref_id;
-
-    return ok;
-}
-
-static status_code_t set_default_spindle (setting_id_t id, uint_fast16_t int_value)
-{
-    status_code_t status;
-    spindle_map_t spindle = { .spindle_id = int_value };
-
-    if((status = spindle_enumerate_spindles(get_spindle_ref_id, &spindle) ? Status_OK : Status_SettingValueOutOfRange) == Status_OK) {
-
-        settings.spindle.ref_id = spindle.ref_id;
-
-        spindle_select(spindle.spindle_id);
-    }
-
-    return status;
-}
-
-static status_code_t set_encoder_spindle (setting_id_t id, uint_fast16_t int_value)
-{
-    status_code_t status;
-    spindle_map_t spindle = { .spindle_id = int_value };
-
-    if((status = spindle_enumerate_spindles(get_spindle_ref_id, &spindle) ? Status_OK : Status_SettingValueOutOfRange) == Status_OK)
-        settings.spindle.encoder_spindle = spindle.ref_id;
-
-    return status;
-}
-
-static status_code_t set_spindle_invert (setting_id_t id, uint_fast16_t int_value)
-{
-    settings.pwm_spindle.invert.mask = int_value;
-    if(settings.pwm_spindle.invert.pwm && !spindle_get_caps(false).pwm_invert) {
-        settings.pwm_spindle.invert.pwm = Off;
-        return Status_SettingDisabled;
-    }
-
-    return Status_OK;
-}
-
-static status_code_t set_control_disable_pullup (setting_id_t id, uint_fast16_t int_value)
-{
-    settings.control_disable_pullup.mask = int_value & (hal.signals_cap.mask & ~limits_override.mask);
-
-    ioport_setting_changed(id);
-
-    return Status_OK;
-}
-
-static status_code_t set_probe_disable_pullup (setting_id_t id, uint_fast16_t int_value)
-{
-    if(!hal.probe.configure)
-        return Status_SettingDisabled;
-
-    settings.probe.disable_probe_pullup = (int_value & 0b01);
-
-    if(hal.driver_cap.toolsetter)
-        settings.probe.disable_toolsetter_pullup = !!(int_value & 0b10);
-
-    ioport_setting_changed(id);
-
-    return Status_OK;
-}
-
-static void tmp_set_soft_limits (void)
-{
-    sys.soft_limits.mask = 0;
-
-    if(settings.limits.soft_enabled.mask) {
-        uint_fast8_t idx = N_AXIS;
-        do {
-            idx--;
-            if(bit_istrue(settings.limits.soft_enabled.mask, bit(idx)) && settings.axis[idx].max_travel < -0.0f)
-                bit_true(sys.soft_limits.mask, bit(idx));
-        } while(idx);
-    }
-}
-
-static status_code_t set_soft_limits_enable (setting_id_t id, uint_fast16_t int_value)
-{
-    if(int_value && !settings.homing.flags.enabled)
-        return Status_SoftLimitError;
-
-    settings.limits.soft_enabled.mask = int_value ? AXES_BITMASK : 0;
-
-    tmp_set_soft_limits();
-
-    return Status_OK;
-}
-
-static status_code_t set_estop_unlock (setting_id_t id, uint_fast16_t int_value)
-{
-    if(!hal.signals_cap.e_stop)
-        return Status_SettingDisabled;
-
-    settings.flags.no_unlock_after_estop = int_value == 0;
-
-    return Status_OK;
-}
-
-static inline void tmp_set_hard_limits (void)
-{
-    sys.hard_limits.mask = settings.limits.flags.hard_enabled ? AXES_BITMASK : 0;
-  #if N_AXIS > 3
-    if(settings.limits.flags.hard_disabled_rotary)
-        sys.hard_limits.mask &= ~settings.steppers.is_rotary.mask;
-  #endif
-}
-
-static status_code_t set_hard_limits_enable (setting_id_t id, uint_fast16_t int_value)
-{
-    if((settings.limits.flags.hard_enabled = bit_istrue(int_value, bit(0)))) {
-#if COMPATIBILITY_LEVEL <= 1
-        settings.limits.flags.check_at_init = bit_istrue(int_value, bit(1));
-  #if N_AXIS > 3
-        settings.limits.flags.hard_disabled_rotary = bit_istrue(int_value, bit(2));
-  #endif
-#endif
-    } else
-        settings.limits.flags.check_at_init = settings.limits.flags.hard_disabled_rotary = Off;
-
-    tmp_set_hard_limits();
-    hal.limits.enable(settings.limits.flags.hard_enabled, (axes_signals_t){0}); // Change immediately. NOTE: Nice to have but could be problematic later.
-
-    return Status_OK;
-}
-
-static status_code_t set_jog_soft_limited (setting_id_t id, uint_fast16_t int_value)
-{
-    if (int_value && !settings.homing.flags.enabled)
-        return Status_SoftLimitError;
-
-    settings.limits.flags.jog_soft_limited = int_value != 0;
-
-    return Status_OK;
-}
-
-static status_code_t set_enable_legacy_rt_commands (setting_id_t id, uint_fast16_t int_value)
-{
-    settings.flags.legacy_rt_commands = int_value != 0;
-
-    return Status_OK;
-}
-
-#if !LATHE_UVW_OPTION
-
-static status_code_t set_mode (setting_id_t id, uint_fast16_t int_value)
-{
-    switch((machine_mode_t)int_value) {
-
-        case Mode_Standard:
-           gc_state.modal.diameter_mode = false;
-           break;
-
-        case Mode_Laser:
-            if(!spindle_get_caps(false).laser)
-                return Status_SettingDisabledLaser;
-            gc_state.modal.diameter_mode = false;
-            break;
-
-         case Mode_Lathe:
-            break;
-
-         default: // Mode_Standard
-            return Status_InvalidStatement;
-    }
-
-    machine_mode_changed = true;
-    settings.mode = (machine_mode_t)int_value;
-
-    return Status_OK;
-}
-
-#endif // LATHE_UVW_OPTION
-
-#ifndef NO_SAFETY_DOOR_SUPPORT
-
-static status_code_t set_parking_enable (setting_id_t id, uint_fast16_t int_value)
-{
-    settings.parking.flags.value = bit_istrue(int_value, bit(0)) ? (int_value & 0x07) : 0;
-
-    return Status_OK;
-}
-
-static status_code_t set_restore_overrides (setting_id_t id, uint_fast16_t int_value)
-{
-    settings.flags.restore_overrides = int_value != 0;
-
-    return Status_OK;
-}
-
-#endif // NO_SAFETY_DOOR_SUPPORT
-
-static status_code_t set_homing_cycle (setting_id_t id, uint_fast16_t int_value)
-{
-    settings.homing.cycle[id - Setting_HomingCycle_1].mask = int_value;
-    limits_set_homing_axes();
-
-    return Status_OK;
-}
-
-static status_code_t set_homing_pulloff (setting_id_t id, float value)
-{
-    settings.homing.pulloff = value;
-
-    homing_pulloff_init(value);
-
-    return Status_OK;
-}
-
-static status_code_t set_homing_feedrates (setting_id_t id, float value)
-{
-    uint_fast8_t idx = N_AXIS;
-
-    if(!settings.homing.flags.per_axis_feedrates) switch(id) {
-
-        case Setting_HomingFeedRate:
-            do {
-                settings.axis[--idx].homing_feed_rate = value;
-            } while(idx);
-            break;
-
-        case Setting_HomingSeekRate:
-            do {
-                settings.axis[--idx].homing_seek_rate = value;
-            } while(idx);
-            break;
-
-        default:
-            break;
-    }
-
-    return settings.homing.flags.per_axis_feedrates ? Status_SettingDisabled : Status_OK;
-}
-
-static status_code_t set_homing_enable (setting_id_t id, uint_fast16_t int_value)
-{
-    bool reset_feeds = !settings.homing.flags.enabled || settings.homing.flags.per_axis_feedrates;
-
-    settings.homing.flags.value = int_value;
-
-    if(settings.homing.flags.enabled) {
-#if COMPATIBILITY_LEVEL > 1
-        settings.homing.flags.enabled = On;
-        settings.homing.flags.init_lock = DEFAULT_HOMING_INIT_LOCK;
-        settings.homing.flags.single_axis_commands = DEFAULT_HOMING_SINGLE_AXIS_COMMANDS;
-        settings.homing.flags.force_set_origin = DEFAULT_HOMING_FORCE_SET_ORIGIN;
-        settings.homing.flags.manual = DEFAULT_HOMING_ALLOW_MANUAL;
-        settings.homing.flags.override_locks = DEFAULT_HOMING_OVERRIDE_LOCKS;
-        settings.homing.flags.keep_on_reset = DEFAULT_HOMING_KEEP_STATUS_ON_RESET;
-        settings.homing.flags.use_limit_switches = DEFAULT_HOMING_USE_LIMIT_SWITCHES;
-        settings.limits.flags.two_switches = DEFAULT_LIMITS_TWO_SWITCHES_ON_AXES;
-#else
-        settings.limits.flags.two_switches = settings.homing.flags.two_switches;
-        settings.homing.flags.two_switches = Off;
-#endif
-    } else {
-        settings.homing.flags.enabled = On;
-        set_soft_limits_enable(Setting_SoftLimitsEnable, 0); // Force disable soft-limits.
-        settings.homing.flags.value = 0;
-        settings.limits.flags.jog_soft_limited = Off;
-    }
-
-    if(settings.homing.flags.enabled && reset_feeds && !settings.homing.flags.per_axis_feedrates) {
-        set_homing_feedrates(Setting_HomingFeedRate, settings.axis[0].homing_feed_rate);
-        set_homing_feedrates(Setting_HomingSeekRate, settings.axis[0].homing_seek_rate);
-    }
-
-    settings.homing.flags.use_limit_switches &= hal.homing.get_state != NULL;
-
-    return Status_OK;
-}
-
-static status_code_t set_sleep_enable (setting_id_t id, uint_fast16_t int_value)
-{
-    settings.flags.sleep_enable = int_value != 0;
-
-    return Status_OK;
-}
-
-static status_code_t set_hold_actions (setting_id_t id, uint_fast16_t int_value)
-{
-    settings.flags.disable_laser_during_hold = bit_istrue(int_value, bit(0));
-    settings.flags.restore_after_feed_hold = bit_istrue(int_value, bit(1));
-
-    return Status_OK;
-}
-
-#if COMPATIBILITY_LEVEL <= 1
-static status_code_t set_g92_disable_persistence (setting_id_t id, uint_fast16_t int_value)
-{
-    settings.flags.g92_is_volatile = int_value != 0;
-
-    return Status_OK;
-}
-#endif
-
-static status_code_t set_force_initialization_alarm (setting_id_t id, uint_fast16_t int_value)
-{
-    settings.flags.force_initialization_alarm = int_value != 0;
-
-    return Status_OK;
-}
-
-static status_code_t set_probe_allow_feed_override (setting_id_t id, uint_fast16_t int_value)
-{
-    settings.probe.allow_feed_override = int_value != 0;
-
-    return Status_OK;
-}
-
-static status_code_t set_tool_change_mode (setting_id_t id, uint_fast16_t int_value)
-{
-    if(!hal.driver_cap.atc && hal.stream.suspend_read && int_value <= ToolChange_Ignore) {
-#if COMPATIBILITY_LEVEL > 1
-        if((toolchange_mode_t)int_value == ToolChange_Manual_G59_3 || (toolchange_mode_t)int_value == ToolChange_SemiAutomatic)
-            return Status_InvalidStatement;
-#endif
-        settings.tool_change.mode = (toolchange_mode_t)int_value;
-        tc_init();
-    } else
-        return Status_InvalidStatement;
-
-    return Status_OK;
-}
-
-static status_code_t set_tool_change_probing_distance (setting_id_t id, float value)
-{
-    if(hal.driver_cap.atc)
-        return Status_InvalidStatement;
-
-    settings.tool_change.probing_distance = value;
-
-    return Status_OK;
-}
-
-static status_code_t set_tool_restore_pos (setting_id_t id, uint_fast16_t int_value)
-{
-    if(hal.driver_cap.atc)
-        return Status_InvalidStatement;
-
-    settings.flags.no_restore_position_after_M6 = int_value == 0;
-
-    return Status_OK;
-}
-
-static inline void set_axis_unit (const setting_detail_t *setting, const char *unit)
-{
-    // TODO: add length check
-    if(unit)
-        strcpy((char *)setting->unit, unit);
-}
-
-#if N_AXIS > 3
-
-static status_code_t set_rotary_axes (setting_id_t id, uint_fast16_t int_value)
-{
-    settings.steppers.is_rotary.mask = (int_value << 3) & AXES_BITMASK;
-
-    return Status_OK;
-}
-
-static status_code_t set_rotary_wrap_axes (setting_id_t id, uint_fast16_t int_value)
-{
-    settings.steppers.rotary_wrap.mask = (int_value << 3) & AXES_BITMASK;
-
-    return Status_OK;
-}
-
-static inline bool axis_is_rotary (uint_fast8_t axis_idx)
-{
-    return bit_istrue(settings.steppers.is_rotary.mask, bit(axis_idx));
-}
-
-static const char *set_axis_setting_unit (setting_id_t setting_id, uint_fast8_t axis_idx)
-{
-    char *unit = NULL;
-
-    bool is_rotary = axis_is_rotary(axis_idx);
-
-    switch(setting_id) {
-
-        case Setting_AxisStepsPerMM:
-            unit = is_rotary ? "step/deg" : "step/mm";
-            break;
-
-        case Setting_AxisMaxRate:
-            unit = is_rotary ? "deg/min" : "mm/min";
-            break;
-
-        case Setting_AxisAcceleration:
-            unit = is_rotary ? "deg/sec^2" : "mm/sec^2";
-            break;
-
-#if ENABLE_JERK_ACCELERATION   
-        case Setting_AxisJerk:
-            unit = is_rotary ? "deg/sec^3" : "mm/sec^3";
-            break;
-#endif
-
-        case Setting_AxisMaxTravel:
-        case Setting_AxisBacklash:
-            unit = is_rotary ? "deg" : "mm";
-            break;
-
-        default:
-            break;
-    }
-
-    return unit;
-}
-
-#endif
-
-#if ENABLE_SPINDLE_LINEARIZATION
-
-static status_code_t set_linear_piece (setting_id_t id, char *svalue)
-{
-    uint32_t idx = id - Setting_LinearSpindlePiece1;
-    float rpm, start, end;
-
-    if(*svalue == '\0' || (svalue[0] == '0' && svalue[1] == '\0')) {
-        settings.spindle.pwm_piece[idx].rpm = NAN;
-        settings.spindle.pwm_piece[idx].start =
-        settings.spindle.pwm_piece[idx].end = 0.0f;
-    } else if(sscanf(svalue, "%f,%f,%f", &rpm, &start, &end) == 3) {
-        settings.spindle.pwm_piece[idx].rpm = rpm;
-        settings.spindle.pwm_piece[idx].start = start;
-        settings.spindle.pwm_piece[idx].end = end;
-//??       if(idx == 0)
-//            settings.spindle.rpm_min = rpm;
-    } else
-        return Status_SettingValueOutOfRange;
-
-    return Status_OK;
-}
-
-static char *get_linear_piece (setting_id_t id)
-{
-    static char buf[40];
-
-    uint32_t idx = id - Setting_LinearSpindlePiece1;
-
-    if(isnan(settings.spindle.pwm_piece[idx].rpm))
-        *buf = '\0';
-    else
-        snprintf(buf, sizeof(buf), "%g,%g,%g", settings.spindle.pwm_piece[idx].rpm, settings.spindle.pwm_piece[idx].start, settings.spindle.pwm_piece[idx].end);
-
-    return buf;
-}
-
-#endif
-
-inline static setting_id_t normalize_id (setting_id_t id)
-{
-    if((id > Setting_AxisSettingsBase && id <= Setting_AxisSettingsMax) ||
-        (id > Setting_AxisSettingsBase1 && id <= Setting_AxisSettingsMax1) ||
-         (id > Setting_AxisSettingsBase2 && id <= Setting_AxisSettingsMax2))
-        id -= id % AXIS_SETTINGS_INCREMENT;
-    else if(id > Setting_EncoderSettingsBase && id <= Setting_EncoderSettingsMax)
-        id = (setting_id_t)(Setting_EncoderSettingsBase + (id % ENCODER_SETTINGS_INCREMENT));
-    else if(id > Setting_ModbusTCPBase && id <= Setting_ModbusTCPMax)
-        id = (setting_id_t)(Setting_ModbusTCPBase + (id % MODBUS_TCP_SETTINGS_INCREMENT));
-    else if((id > Setting_Macro0 && id <= Setting_Macro9) ||
-             (id > Setting_MacroPort0 && id <= Setting_MacroPort9) ||
-              (id > Setting_ButtonAction0 && id <= Setting_ButtonAction9) ||
-               (id > Setting_Action0 && id <= Setting_Action9) ||
-                (id > Setting_ActionPort0 && id <= Setting_ActionPort9) ||
-                 (id > Setting_SpindleToolStart0 && id <= Setting_SpindleToolStart7))
-        id = (setting_id_t)(id - (id % 10));
-
-    return id;
-}
-
-setting_id_t settings_get_axis_base (setting_id_t id, uint_fast8_t *idx)
-{
-    setting_id_t base = normalize_id(id);
-    *idx = id - base;
-
-    return *idx < N_AXIS ? base : Setting_SettingsMax;
-}
-
-static status_code_t set_axis_setting (setting_id_t setting, float value)
-{
-    uint_fast8_t idx;
-    status_code_t status = Status_OK;
-
-    switch(settings_get_axis_base(setting, &idx)) {
-
-        case Setting_AxisStepsPerMM:
-            if (hal.max_step_rate && value * settings.axis[idx].max_rate > (float)hal.max_step_rate * 60.0f)
-                status = Status_MaxStepRateExceeded;
-            else {
-                if(settings.axis[idx].steps_per_mm > 0.0f && settings.axis[idx].steps_per_mm != value) {
-                    float comp = value / settings.axis[idx].steps_per_mm;
-                    sys.position[idx] *= comp;
-                    sys.home_position[idx] *= comp;
-                    sys.probe_position[idx] *= comp;
-                    sys.tlo_reference[idx] *= comp;
-                    sync_position();
-                }
-                settings.axis[idx].steps_per_mm = value;
-            }
-            break;
-
-        case Setting_AxisMaxRate:
-            if (hal.max_step_rate && value * settings.axis[idx].steps_per_mm > (float)hal.max_step_rate * 60.0f)
-                status = Status_MaxStepRateExceeded;
-            else
-                settings.axis[idx].max_rate = value;
-            break;
-
-        case Setting_AxisAcceleration:
-            settings.axis[idx].acceleration = override_backup.acceleration[idx] = value * 60.0f * 60.0f; // Convert to mm/min^2 for internal use.
-            break;
-
-#if ENABLE_JERK_ACCELERATION      
-        case Setting_AxisJerk:
-                settings.axis[idx].jerk = value * 60.0f * 60.0f * 60.0f; // Convert to mm/min^3 for internal use.
-            break;
-#endif            
-
-        case Setting_AxisMaxTravel:
-            if(settings.axis[idx].max_travel != -value) {
-                bit_false(sys.homed.mask, bit(idx));
-                system_add_rt_report(Report_Homed);
-            }
-            settings.axis[idx].max_travel = -value; // Store as negative for internal use.
-            if(settings.homing.flags.init_lock && (sys.homing.mask & sys.homed.mask) != sys.homing.mask) {
-                system_raise_alarm(Alarm_HomingRequired);
-                grbl.report.feedback_message(Message_HomingCycleRequired);
-            }
-            tmp_set_soft_limits();
-            break;
-
-        case Setting_AxisBacklash:
-#if ENABLE_BACKLASH_COMPENSATION
-            if(settings.axis[idx].backlash != value) {
-                axes_signals_t axes;
-                axes.mask = bit(idx);
-                settings.axis[idx].backlash = value;
-                mc_backlash_init(axes);
-            }
-#else
-            status = Status_SettingDisabled;
-#endif
-            break;
-
-        case Setting_AxisAutoSquareOffset:
-            if(hal.stepper.get_ganged && bit_istrue(hal.stepper.get_ganged(true).mask, bit(idx)))
-                settings.axis[idx].dual_axis_offset = value;
-            else
-                status = Status_SettingDisabled;
-            break;
-
-        case Setting_AxisHomingFeedRate:
-            if(settings.homing.flags.per_axis_feedrates)
-                settings.axis[idx].homing_feed_rate = value;
-            else
-                status = Status_SettingDisabled;
-            break;
-
-        case Setting_AxisHomingSeekRate:
-            if(settings.homing.flags.per_axis_feedrates)
-                settings.axis[idx].homing_seek_rate = value;
-            else
-                status = Status_SettingDisabled;
-            break;
-
-        default:
-            status = Status_SettingDisabled;
-            break;
-    }
-
-    return status;
-}
-
-static float get_float (setting_id_t setting)
-{
-    float value = 0.0f;
-
-    if((setting >= Setting_AxisSettingsBase && setting <= Setting_AxisSettingsMax) ||
-        (setting >= Setting_AxisSettingsBase1 && setting <= Setting_AxisSettingsMax1)) {
-
-        uint_fast8_t idx;
-
-        switch(settings_get_axis_base(setting, &idx)) {
-
-            case Setting_AxisStepsPerMM:
-                value = settings.axis[idx].steps_per_mm;
-                break;
-
-            case Setting_AxisMaxRate:
-                value = settings.axis[idx].max_rate;
-                break;
-
-            case Setting_AxisAcceleration:
-                value = settings.axis[idx].acceleration / (60.0f * 60.0f); // Convert from mm/min^2 to mm/sec^2.
-                break;
-
-            case Setting_AxisMaxTravel:
-                value = -settings.axis[idx].max_travel; // Store as negative for internal use.
-                break;
-
-#if ENABLE_BACKLASH_COMPENSATION
-            case Setting_AxisBacklash:
-                value = settings.axis[idx].backlash;
-                break;
-#endif
-
-            case Setting_AxisAutoSquareOffset:
-                value = settings.axis[idx].dual_axis_offset;
-                break;
-
-            case Setting_AxisHomingFeedRate:
-                value = settings.axis[idx].homing_feed_rate;
-                break;
-
-            case Setting_AxisHomingSeekRate:
-                value = settings.axis[idx].homing_seek_rate;
-                break;
-
-#if ENABLE_JERK_ACCELERATION          
-            case Setting_AxisJerk:
-                value = settings.axis[idx].jerk / (60.0f * 60.0f * 60.0f); // Convert from mm/min^3 to mm/sec^3.
-                break;
-#endif
-            default:
-                break;
-        }
-    } else switch(setting) {
-
-        case Setting_HomingFeedRate:
-            value = settings.axis[0].homing_feed_rate;
-            break;
-
-        case Setting_HomingSeekRate:
-            value = settings.axis[0].homing_seek_rate;
-            break;
-
-        case Setting_HomingPulloff:
-            value = settings.homing.pulloff;
-            break;
-
-        case Setting_ToolChangeProbingDistance:
-            value = settings.tool_change.probing_distance;
-            break;
-
-        default:
-            break;
-    }
-
-    return value;
-}
-
-static uint32_t get_int (setting_id_t id)
-{
-    uint32_t value = 0;
-
-    switch(id) {
-
-#if COMPATIBILITY_LEVEL > 2
-        case Setting_InvertStepperEnable:
-            value = settings.steppers.enable_invert.mask ? 0 : 1;
-            break;
-#endif
-
-#if COMPATIBILITY_LEVEL > 1
-        case Setting_LimitPinsInvertMask:
-            value = settings.limits.invert.mask == DEFAULT_LIMIT_SIGNALS_INVERT_MASK ? 0 : 1;
-            break;
-#endif
-
-        case Setting_SpindlePWMOptions:
-            value = settings.pwm_spindle.flags.pwm_disable
-                     ? 0
-                     : (0b001 |
-                        (settings.pwm_spindle.flags.enable_rpm_controlled ? 0b010 : 0) |
-                         (settings.pwm_spindle.flags.laser_mode_disable ? 0b100 : 0));
-            break;
-
-        case Setting_Mode:
-            value = settings.mode;
-            break;
-
-        case Setting_InvertProbePin:
-            value = settings.probe.invert_probe_pin;
-            if(hal.driver_cap.toolsetter && settings.probe.invert_toolsetter_input)
-                value |= 0b10;
-            break;
-
-        case Setting_GangedDirInvertMask:
-            value = settings.steppers.ganged_dir_invert.mask;
-            break;
-
-        case Setting_StatusReportMask:
-#if COMPATIBILITY_LEVEL <= 1
-            value = settings.status_report.mask;
-#else
-            value = settings.status_report.mask & 0b11;
-#endif
-            break;
-
-        case Setting_ReportInches:
-            value = settings.flags.report_inches;
-            break;
-
-        case Setting_ControlInvertMask:
-            value = settings.control_invert.mask & (hal.signals_cap.mask & ~limits_override.mask);
-            break;
-
-        case Setting_SpindleInvertMask:
-            value = settings.pwm_spindle.invert.mask;
-            break;
-
-        case Setting_ControlPullUpDisableMask:
-            value = settings.control_disable_pullup.mask;
-            break;
-
-        case Setting_ProbePullUpDisable:
-            value = settings.probe.disable_probe_pullup;
-            if(hal.driver_cap.toolsetter && settings.probe.disable_toolsetter_pullup)
-                value |= 0b10;
-            break;
-
-        case Setting_SoftLimitsEnable:
-            value = settings.limits.soft_enabled.mask != 0;
-            break;
-
-        case Setting_HardLimitsEnable:
-            value = ((settings.limits.flags.hard_enabled & bit(0)) ? bit(0) |
-                     (settings.limits.flags.check_at_init ? bit(1) : 0) |
-                      (settings.limits.flags.hard_disabled_rotary ? bit(2) : 0) : 0);
-            break;
-
-        case Setting_JogSoftLimited:
-            value = settings.limits.flags.jog_soft_limited;
-            break;
-
-        case Setting_HomingEnable:;
-#if COMPATIBILITY_LEVEL <= 1
-            homing_settings_flags_t homing = { .value = settings.homing.flags.value };
-            homing.two_switches = settings.limits.flags.two_switches;
-            value = homing.value;
-#else
-            value = settings.homing.flags.enabled;
-#endif
-            break;
-
-        case Setting_SteppersEnergize:
-            value = settings.steppers.energize.mask;
-            break;
-
-        case Setting_EnableLegacyRTCommands:
-            value = settings.flags.legacy_rt_commands;
-            break;
-
-        case Setting_ParkingEnable:
-            value = settings.parking.flags.value;
-            break;
-
-        case Setting_HomingCycle_1:
-        case Setting_HomingCycle_2:
-        case Setting_HomingCycle_3:
-        case Setting_HomingCycle_4:
-        case Setting_HomingCycle_5:
-        case Setting_HomingCycle_6:
-            value = settings.homing.cycle[id - Setting_HomingCycle_1].mask;
-            break;
-
-        case Setting_RestoreOverrides:
-            value = settings.flags.restore_overrides;
-            break;
-
-        case Setting_SleepEnable:
-            value = settings.flags.sleep_enable;
-            break;
-
-        case Setting_HoldActions:
-            value = (settings.flags.disable_laser_during_hold ? bit(0) : 0) | (settings.flags.restore_after_feed_hold ? bit(1) : 0);
-            break;
-
-        case Setting_ForceInitAlarm:
-            value = settings.flags.force_initialization_alarm;
-            break;
-
-        case Setting_ProbingFeedOverride:
-            value = settings.probe.allow_feed_override;
-            break;
-
-        case Setting_ToolChangeMode:
-            value = settings.tool_change.mode;
-            break;
-
-        case Setting_ToolChangeRestorePosition:
-            value = settings.flags.no_restore_position_after_M6 ? 0 : 1;
-            break;
-
-        case Setting_DisableG92Persistence:
-            value = settings.flags.g92_is_volatile;
-            break;
-
-        case Setting_SpindleType:
-            {
-                spindle_id_t spindle_id;
-                spindle_get_id(settings.spindle.ref_id, &spindle_id);
-                value = (uint32_t)spindle_id;
-            }
-            break;
-
-        case Setting_AutoReportInterval:
-            value = settings.report_interval;
-            break;
-
-#if N_AXIS > 3
-        case Settings_RotaryAxes:
-            value = (settings.steppers.is_rotary.mask & AXES_BITMASK) >> 3;
-            break;
-
-        case Setting_RotaryWrap:
-            value = (settings.steppers.rotary_wrap.mask & AXES_BITMASK) >> 3;
-            break;
-#endif
-
-        case Setting_UnlockAfterEStop:
-            value = settings.flags.no_unlock_after_estop ? 0 : 1;
-            break;
-
-        case Setting_EncoderSpindle:
-            {
-                spindle_id_t spindle_id;
-                spindle_get_id(settings.spindle.encoder_spindle, &spindle_id);
-                value = (uint32_t)spindle_id;
-            }
-            break;
-
-#if NGC_EXPRESSIONS_ENABLE
-        case Setting_NGCDebugOut:
-            value = settings.flags.ngc_debug_out;
-            break;
-#endif
-
-        default:
-            break;
-    }
-
-    return value;
-}
-
-inline static uint8_t get_decimal_places (const char *format)
-{
-    char *dp = format == NULL ? NULL : strchr(format, '.');
-
-    return dp ? strchr(format, '\0') - dp - 1 : 1;
-}
-
-char *setting_get_value (const setting_detail_t *setting, uint_fast16_t offset)
-{
-    char *value = NULL;
-
-    if(setting == NULL)
-        return NULL;
-
-    switch(setting->type) {
-
-        case Setting_NonCore:
-        case Setting_IsExtended:
-        case Setting_IsLegacy:
-        case Setting_IsExpanded:
-            switch(setting->datatype) {
-
-                case Format_Decimal:
-                    value = ftoa(*((float *)(setting->value)), get_decimal_places(setting->format));
-                    break;
-
-                case Format_Int8:
-                case Format_Bool:
-                case Format_Bitfield:
-                case Format_XBitfield:
-                case Format_AxisMask:
-                case Format_RadioButtons:
-                    value = uitoa(*((uint8_t *)(setting->value)));
-                    break;
-
-                case Format_Int16:
-                    value = uitoa(*((uint16_t *)(setting->value)));
-                    break;
-
-                case Format_Integer:
-                    value = uitoa(*((uint32_t *)(setting->value)));
-                    break;
-
-                case Format_Password:
-                    value = hal.stream.state.webui_connected ? PASSWORD_MASK : ((char *)(setting->value));
-                    break;
-
-                case Format_String:
-                case Format_IPv4:
-                    value = ((char *)(setting->value));
-                    break;
-
-                default:
-                    break;
-            }
-            break;
-
-        case Setting_NonCoreFn:
-        case Setting_IsExtendedFn:
-        case Setting_IsLegacyFn:
-        case Setting_IsExpandedFn:;
-
-            setting_id_t id = (setting_id_t)(setting->id + offset);
-
-            switch(setting->datatype) {
-
-                case Format_Decimal:
-                    value = ftoa(((setting_get_float_ptr)(setting->get_value))(id), get_decimal_places(setting->format));
-                    break;
-
-                case Format_Password:
-                    value = hal.stream.state.webui_connected ? "********" : ((setting_get_string_ptr)(setting->get_value))(id);
-                    break;
-
-                case Format_String:
-                case Format_IPv4:
-                    value = ((setting_get_string_ptr)(setting->get_value))(id);
-                    break;
-
-                default:
-                    value = uitoa(((setting_get_int_ptr)(setting->get_value))(id));
-                    break;
-            }
-            break;
-    }
-
-    return value;
-}
-
-uint32_t setting_get_int_value (const setting_detail_t *setting, uint_fast16_t offset)
-{
-    uint32_t value = 0;
-
-    if(setting) switch(setting->type) {
-
-        case Setting_NonCore:
-        case Setting_IsExtended:
-        case Setting_IsLegacy:
-        case Setting_IsExpanded:
-            switch(setting->datatype) {
-
-                case Format_Int8:
-                case Format_Bool:
-                case Format_Bitfield:
-                case Format_XBitfield:
-                case Format_AxisMask:
-                case Format_RadioButtons:
-                    value = *((uint8_t *)(setting->value));
-                    break;
-
-                case Format_Int16:
-                    value = *((uint16_t *)(setting->value));
-                    break;
-
-                case Format_Integer:
-                    value = *((uint32_t *)(setting->value));
-                    break;
-
-                default:
-                    break;
-            }
-            break;
-
-        case Setting_NonCoreFn:
-        case Setting_IsExtendedFn:
-        case Setting_IsLegacyFn:
-        case Setting_IsExpandedFn:
-            switch(setting->datatype) {
-
-                case Format_Decimal:
-                case Format_String:
-                case Format_Password:
-                case Format_IPv4:
-                    break;
-
-                default:
-                    value = ((setting_get_int_ptr)(setting->get_value))((setting_id_t)(setting->id + offset));
-                    break;
-            }
-            break;
-    }
-
-    return value;
-}
-
-float setting_get_float_value (const setting_detail_t *setting, uint_fast16_t offset)
-{
-    float value = NAN;
-
-    if(setting && setting->datatype == Format_Decimal) switch(setting->type) {
-
-        case Setting_NonCore:
-        case Setting_IsExtended:
-        case Setting_IsLegacy:
-        case Setting_IsExpanded:
-            value = *((float *)(setting->value));
-            break;
-
-        case Setting_NonCoreFn:
-        case Setting_IsExtendedFn:
-        case Setting_IsLegacyFn:
-        case Setting_IsExpandedFn:
-            value = ((setting_get_float_ptr)(setting->get_value))((setting_id_t)(setting->id + offset));
-            break;
-
-        default:
-            break;
-    }
-
-    return value;
-}
-
-static bool is_group_available (const setting_detail_t *setting)
-{
-    return settings_is_group_available(setting->group);
-}
-
-static bool is_setting_available (const setting_detail_t *setting)
-{
-    bool available = false;
-
-    if(setting) switch(normalize_id(setting->id)) {
-
-        case Setting_GangedDirInvertMask:
-            available = hal.stepper.get_ganged && hal.stepper.get_ganged(false).mask != 0;
-            break;
-
-        case Setting_ProbingFeedOverride:
-//        case Setting_ToolChangeProbingDistance:
-//        case Setting_ToolChangeFeedRate:
-//        case Setting_ToolChangeSeekRate:
-            available = hal.probe.get_state != NULL;
-            break;
-
-        case Setting_SpindlePWMBehaviour:
-            available = false;
-            break;
-
-        case Setting_SpindlePWMOptions:
-            available = hal.driver_cap.pwm_spindle && spindle_get_caps(false).laser;
-            break;
-
-        case Setting_SpindleInvertMask:
-            available = spindle_get_caps(false).gpio_controlled;
-            break;
-
-        case Setting_PWMFreq:
-        case Setting_PWMOffValue:
-        case Setting_PWMMinValue:
-        case Setting_PWMMaxValue:
-            available = hal.driver_cap.pwm_spindle;
-            break;
-
-        case Setting_SpindleType:
-            available = spindle_get_count() > 1;
-            break;
-
-        case Setting_SpindlePPR:
-            available = hal.driver_cap.spindle_encoder;
-            break;
-
-        case Setting_RpmMax:
-        case Setting_RpmMin:
-            available = spindle_get_caps(false).variable;
-            break;
-
-        case Setting_SleepEnable:
-            available = SLEEP_DURATION > 0.0f;
-            break;
-
-        case Setting_DualAxisLengthFailPercent:
-        case Setting_DualAxisLengthFailMin:
-        case Setting_DualAxisLengthFailMax:
-        case Setting_AxisAutoSquareOffset:
-            available = hal.stepper.get_ganged && hal.stepper.get_ganged(true).mask != 0;
-//            available = hal.stepper.get_ganged && bit_istrue(hal.stepper.get_ganged(true).mask, setting->id - Setting_AxisAutoSquareOffset);
-            break;
-
-        case Setting_AxisHomingFeedRate:
-        case Setting_AxisHomingSeekRate:
-            available = settings.homing.flags.per_axis_feedrates;
-            break;
-
-#ifndef NO_SAFETY_DOOR_SUPPORT
-
-        case Setting_ParkingEnable:
-        case Setting_ParkingAxis:
-        case Setting_ParkingPulloutIncrement:
-        case Setting_ParkingPulloutRate:
-        case Setting_ParkingTarget:
-        case Setting_ParkingFastRate:
-        case Setting_RestoreOverrides:
-        case Setting_DoorOptions:
-            available = hal.signals_cap.safety_door_ajar;
-            break;
-
-        case Setting_DoorSpindleOnDelay:
-            available = hal.signals_cap.safety_door_ajar && spindle_get_count() && !spindle_get_caps(true).at_speed;
-            break;
-
-        case Setting_DoorCoolantOnDelay:
-            available = hal.signals_cap.safety_door_ajar && hal.coolant_cap.mask;
-            break;
-#endif
-
-        case Setting_SpindleAtSpeedTolerance:
-            available = spindle_get_caps(true).at_speed || hal.driver_cap.spindle_encoder;
-            break;
-
-        case Setting_SpindleOnDelay:
-            available = !hal.signals_cap.safety_door_ajar && spindle_get_count() && !spindle_get_caps(true).at_speed;
-            break;
-
-        case Setting_AutoReportInterval:
-            available = hal.get_elapsed_ticks != NULL;
-            break;
-
-        case Setting_TimeZoneOffset:
-            available = hal.rtc.set_datetime != NULL;
-            break;
-
-        case Setting_UnlockAfterEStop:
-            available = hal.signals_cap.e_stop;
-            break;
-
-        case Setting_EncoderSpindle:
-            available = hal.driver_cap.spindle_encoder && spindle_get_count() > 1;
-            break;
-
-        case Setting_FSOptions:
-            available = hal.driver_cap.sd_card || hal.driver_cap.littlefs;
-            break;
-
-        case Setting_HomePinsInvertMask:
-            available = hal.homing.get_state != NULL && hal.home_cap.a.mask != 0;
-            break;
-
-        case Setting_HoldCoolantOnDelay:
-            available = !hal.signals_cap.safety_door_ajar && hal.coolant_cap.mask;
-            break;
-
-        default:
-            break;
-    }
-
-    return available;
-}
-
-static bool toolsetter_available (const setting_detail_t *setting)
-{
-    bool available = false;
-
-#if COMPATIBILITY_LEVEL <= 1
-
-    if(hal.probe.get_state && hal.driver_cap.toolsetter) switch(setting->id) {
-
-        case Setting_InvertProbePin:
-            available = true;
-            break;
-
-        case Setting_ProbePullUpDisable:
-            available = hal.signals_pullup_disable_cap.probe_triggered;
-            break;
-
-        default:
-            break;
-    }
-
-#endif
-
-    return available;
-}
-
-static bool no_toolsetter_available (const setting_detail_t *setting)
-{
-#if COMPATIBILITY_LEVEL <= 1
-
-    bool available = false;
-
-    if(hal.probe.get_state && !hal.driver_cap.toolsetter) switch(setting->id) {
-
-        case Setting_InvertProbePin:
-            available = true;
-            break;
-
-        case Setting_ProbePullUpDisable:
-            available = hal.signals_pullup_disable_cap.probe_triggered;
-            break;
-
-        default:
-            break;
-    }
-
-    return available;
-
-#else
-
-    return !!hal.probe.get_state;
-
-#endif
-}
-
-PROGMEM static const setting_detail_t setting_detail[] = {
-     { Setting_PulseMicroseconds, Group_Stepper, "Step pulse time", "microseconds", Format_Decimal, "#0.0", "2.0", NULL, Setting_IsLegacy, &settings.steppers.pulse_microseconds, NULL, NULL },
-     { Setting_StepperIdleLockTime, Group_Stepper, "Step idle delay", "milliseconds", Format_Int16, "####0", NULL, "65535", Setting_IsLegacy, &settings.steppers.idle_lock_time, NULL, NULL },
-     { Setting_StepInvertMask, Group_Stepper, "Step pulse invert", NULL, Format_AxisMask, NULL, NULL, NULL, Setting_IsLegacy, &settings.steppers.step_invert.mask, NULL, NULL },
-     { Setting_DirInvertMask, Group_Stepper, "Step direction invert", NULL, Format_AxisMask, NULL, NULL, NULL, Setting_IsLegacy, &settings.steppers.dir_invert.mask, NULL, NULL },
-#if COMPATIBILITY_LEVEL <= 2
-     { Setting_InvertStepperEnable, Group_Stepper, "Invert stepper enable output(s)", NULL, Format_AxisMask, NULL, NULL, NULL, Setting_IsLegacy, &settings.steppers.enable_invert.mask, NULL, NULL },
-#else
-     { Setting_InvertStepperEnable, Group_Stepper, "Invert stepper enable output", NULL, Format_Bool, NULL, NULL, NULL, Setting_IsLegacyFn, set_enable_invert_mask, get_int, NULL },
-#endif
-#if COMPATIBILITY_LEVEL <= 1
-     { Setting_LimitPinsInvertMask, Group_Limits, "Invert limit inputs", NULL, Format_AxisMask, NULL, NULL, NULL, Setting_IsLegacy, &settings.limits.invert.mask, NULL, NULL },
-#else
-     { Setting_LimitPinsInvertMask, Group_Limits, "Invert limit inputs", NULL, Format_Bool, NULL, NULL, NULL, Setting_IsLegacyFn, set_limits_invert_mask, get_int, NULL },
-#endif
-     { Setting_InvertProbePin, Group_Probing, "Invert probe input", NULL, Format_Bool, NULL, NULL, NULL, Setting_IsLegacyFn, set_probe_invert, get_int, no_toolsetter_available },
-     { Setting_InvertProbePin, Group_Probing, "Invert probe inputs", NULL, Format_Bitfield, "Probe,Toolsetter", NULL, NULL, Setting_IsLegacyFn, set_probe_invert, get_int, toolsetter_available },
-     { Setting_SpindlePWMBehaviour, Group_Spindle, "Deprecated", NULL, Format_Bool, NULL, NULL, NULL, Setting_IsLegacyFn, set_pwm_mode, get_int, is_setting_available },
-     { Setting_GangedDirInvertMask, Group_Stepper, "Ganged axes direction invert", NULL, Format_Bitfield, ganged_axes, NULL, NULL, Setting_IsExtendedFn, set_ganged_dir_invert, get_int, is_setting_available },
-     { Setting_SpindlePWMOptions, Group_Spindle, "PWM Spindle", NULL, Format_XBitfield, "Enable,RPM controls spindle enable signal,Disable laser mode capability", NULL, NULL, Setting_IsExtendedFn, set_pwm_options, get_int, is_setting_available },
-#if COMPATIBILITY_LEVEL <= 1
-     { Setting_StatusReportMask, Group_General, "Status report options", NULL, Format_Bitfield, "Position in machine coordinate,Buffer state,Line numbers,Feed & speed,Pin state,Work coordinate offset,Overrides,Probe coordinates,Buffer sync on WCO change,Parser state,Alarm substatus,Run substatus,Enable when homing", NULL, NULL, Setting_IsExtendedFn, set_report_mask, get_int, NULL },
-#else
-     { Setting_StatusReportMask, Group_General, "Status report options", NULL, Format_Bitfield, "Position in machine coordinate,Buffer state", NULL, NULL, Setting_IsLegacyFn, set_report_mask, get_int, NULL },
-#endif
-     { Setting_JunctionDeviation, Group_General, "Junction deviation", "mm", Format_Decimal, "#####0.000", NULL, NULL, Setting_IsLegacy, &settings.junction_deviation, NULL, NULL },
-     { Setting_ArcTolerance, Group_General, "Arc tolerance", "mm", Format_Decimal, "#####0.000", NULL, NULL, Setting_IsLegacy, &settings.arc_tolerance, NULL, NULL },
-     { Setting_ReportInches, Group_General, "Report in inches", NULL, Format_Bool, NULL, NULL, NULL, Setting_IsLegacyFn, set_report_inches, get_int, NULL },
-     { Setting_ControlInvertMask, Group_ControlSignals, "Invert control inputs", NULL, Format_Bitfield, control_signals, NULL, NULL, Setting_IsExpandedFn, set_control_invert, get_int, NULL },
-     { Setting_CoolantInvertMask, Group_Coolant, "Invert coolant outputs", NULL, Format_Bitfield, coolant_signals, NULL, NULL, Setting_IsExtended, &settings.coolant.invert.mask, NULL, NULL },
-     { Setting_SpindleInvertMask, Group_Spindle, "Invert spindle signals", NULL, Format_Bitfield, spindle_signals, NULL, NULL, Setting_IsExtendedFn, set_spindle_invert, get_int, is_setting_available, { .reboot_required = On } },
-     { Setting_ControlPullUpDisableMask, Group_ControlSignals, "Pullup disable control inputs", NULL, Format_Bitfield, control_signals, NULL, NULL, Setting_IsExtendedFn, set_control_disable_pullup, get_int, NULL },
-     { Setting_LimitPullUpDisableMask, Group_Limits, "Pullup disable limit inputs", NULL, Format_AxisMask, NULL, NULL, NULL, Setting_IsExtended, &settings.limits.disable_pullup.mask, NULL, NULL },
-     { Setting_ProbePullUpDisable, Group_Probing, "Pullup disable probe input", NULL, Format_Bool, NULL, NULL, NULL, Setting_IsExtendedFn, set_probe_disable_pullup, get_int, no_toolsetter_available },
-     { Setting_ProbePullUpDisable, Group_Probing, "Pullup disable probe inputs", NULL, Format_Bitfield, "Probe,Toolsetter", NULL, NULL, Setting_IsLegacyFn, set_probe_disable_pullup, get_int, toolsetter_available },
-     { Setting_SoftLimitsEnable, Group_Limits, "Soft limits enable", NULL, Format_Bool, NULL, NULL, NULL, Setting_IsLegacyFn, set_soft_limits_enable, get_int, NULL },
-#if COMPATIBILITY_LEVEL <= 1
-  #if N_AXIS > 3
-     { Setting_HardLimitsEnable, Group_Limits, "Hard limits enable", NULL, Format_XBitfield, "Enable,Strict mode,Disable for rotary axes", NULL, NULL, Setting_IsExpandedFn, set_hard_limits_enable, get_int, NULL },
-  #else
-     { Setting_HardLimitsEnable, Group_Limits, "Hard limits enable", NULL, Format_XBitfield, "Enable,Strict mode", NULL, NULL, Setting_IsExpandedFn, set_hard_limits_enable, get_int, NULL },
-  #endif
-#else
-     { Setting_HardLimitsEnable, Group_Limits, "Hard limits enable", NULL, Format_Bool, NULL, NULL, NULL, Setting_IsLegacyFn, set_hard_limits_enable, get_int, NULL },
-#endif
-#if COMPATIBILITY_LEVEL <= 1
-     { Setting_HomingEnable, Group_Homing, "Homing cycle", NULL, Format_XBitfield, homing_options, NULL, NULL, Setting_IsExpandedFn, set_homing_enable, get_int, NULL },
-#else
-     { Setting_HomingEnable, Group_Homing, "Homing cycle enable", NULL, Format_Bool, NULL, NULL, NULL, Setting_IsLegacyFn, set_homing_enable, get_int, NULL },
-#endif
-     { Setting_HomingDirMask, Group_Homing, "Homing direction invert", NULL, Format_AxisMask, NULL, NULL, NULL, Setting_IsLegacy, &settings.homing.dir_mask.value, NULL, NULL },
-     { Setting_HomingFeedRate, Group_Homing, "Homing locate feed rate", "mm/min", Format_Decimal, "#####0.0", NULL, NULL, Setting_IsLegacyFn, set_homing_feedrates, get_float, NULL },
-     { Setting_HomingSeekRate, Group_Homing, "Homing search seek rate", "mm/min", Format_Decimal, "#####0.0", NULL, NULL, Setting_IsLegacyFn, set_homing_feedrates, get_float, NULL },
-     { Setting_HomingDebounceDelay, Group_Homing, "Homing switch debounce delay", "milliseconds", Format_Int16, "##0", NULL, NULL, Setting_IsLegacy, &settings.homing.debounce_delay, NULL, NULL },
-     { Setting_HomingPulloff, Group_Homing, "Homing switch pull-off distance", "mm", Format_Decimal, "#####0.000", NULL, NULL, Setting_IsLegacyFn, set_homing_pulloff, get_float, NULL },
-     { Setting_G73Retract, Group_General, "G73 Retract distance", "mm", Format_Decimal, "#####0.000", NULL, NULL, Setting_IsExtended, &settings.g73_retract, NULL, NULL },
-     { Setting_PulseDelayMicroseconds, Group_Stepper, "Pulse delay", "microseconds", Format_Decimal, "#0.0", NULL, "20", Setting_IsExtended, &settings.steppers.pulse_delay_microseconds, NULL, NULL },
-     { Setting_RpmMax, Group_Spindle, "Maximum spindle speed", "RPM", Format_Decimal, "#####0.000", NULL, NULL, Setting_IsLegacy, &settings.pwm_spindle.rpm_max, NULL, is_setting_available },
-     { Setting_RpmMin, Group_Spindle, "Minimum spindle speed", "RPM", Format_Decimal, "#####0.000", NULL, NULL, Setting_IsLegacy, &settings.pwm_spindle.rpm_min, NULL, is_setting_available },
-#if !LATHE_UVW_OPTION
-     { Setting_Mode, Group_General, "Mode of operation", NULL, Format_RadioButtons, "Normal,Laser mode,Lathe mode", NULL, NULL, Setting_IsLegacyFn, set_mode, get_int, NULL },
-#endif
-     { Setting_PWMFreq, Group_Spindle, "Spindle PWM frequency", "Hz", Format_Decimal, "#####0", NULL, NULL, Setting_IsExtended, &settings.pwm_spindle.pwm_freq, NULL, is_setting_available },
-     { Setting_PWMOffValue, Group_Spindle, "Spindle PWM off value", "percent", Format_Decimal, "##0.0", NULL, "100", Setting_IsExtended, &settings.pwm_spindle.pwm_off_value, NULL, is_setting_available },
-     { Setting_PWMMinValue, Group_Spindle, "Spindle PWM min value", "percent", Format_Decimal, "##0.0", NULL, "100", Setting_IsExtended, &settings.pwm_spindle.pwm_min_value, NULL, is_setting_available },
-     { Setting_PWMMaxValue, Group_Spindle, "Spindle PWM max value", "percent", Format_Decimal, "##0.0", NULL, "100", Setting_IsExtended, &settings.pwm_spindle.pwm_max_value, NULL, is_setting_available },
-     { Setting_SteppersEnergize, Group_Stepper, "Steppers to keep enabled", NULL, Format_AxisMask, NULL, NULL, NULL, Setting_IsExtendedFn, set_stepper_energize_mask, get_int, NULL },
-     { Setting_SpindlePPR, Group_Spindle, "Spindle pulses per revolution (PPR)", NULL, Format_Int16, "###0", NULL, NULL, Setting_IsExtended, &settings.spindle.ppr, NULL, is_setting_available, { .reboot_required = On } },
-     { Setting_EnableLegacyRTCommands, Group_General, "Enable legacy RT commands", NULL, Format_Bool, NULL, NULL, NULL, Setting_IsExtendedFn, set_enable_legacy_rt_commands, get_int, NULL },
-     { Setting_JogSoftLimited, Group_Jogging, "Limit jog commands", NULL, Format_Bool, NULL, NULL, NULL, Setting_IsExtendedFn, set_jog_soft_limited, get_int, NULL },
-#ifndef NO_SAFETY_DOOR_SUPPORT
-     { Setting_ParkingEnable, Group_SafetyDoor, "Parking cycle", NULL, Format_XBitfield, "Enable,Enable parking override control,Deactivate upon init", NULL, NULL, Setting_IsExtendedFn, set_parking_enable, get_int, is_setting_available },
-     { Setting_ParkingAxis, Group_SafetyDoor, "Parking axis", NULL, Format_RadioButtons, "X,Y,Z", NULL, NULL, Setting_IsExtended, &settings.parking.axis, NULL, is_setting_available },
-#endif
-     { Setting_HomingLocateCycles, Group_Homing, "Homing passes", NULL, Format_Int8, "##0", "1", "128", Setting_IsExtended, &settings.homing.locate_cycles, NULL, NULL },
-     { Setting_HomingCycle_1, Group_Homing, "Axes homing, first pass", NULL, Format_AxisMask, NULL, NULL, NULL, Setting_IsExtendedFn, set_homing_cycle, get_int, NULL },
-     { Setting_HomingCycle_2, Group_Homing, "Axes homing, second pass", NULL, Format_AxisMask, NULL, NULL, NULL, Setting_IsExtendedFn, set_homing_cycle, get_int, NULL },
-     { Setting_HomingCycle_3, Group_Homing, "Axes homing, third pass", NULL, Format_AxisMask, NULL, NULL, NULL, Setting_IsExtendedFn, set_homing_cycle, get_int, NULL },
-#ifdef A_AXIS
-     { Setting_HomingCycle_4, Group_Homing, "Axes homing, fourth pass", NULL, Format_AxisMask, NULL, NULL, NULL, Setting_IsExtendedFn, set_homing_cycle, get_int, NULL },
-#endif
-#ifdef B_AXIS
-     { Setting_HomingCycle_5, Group_Homing, "Axes homing, fifth pass", NULL, Format_AxisMask, NULL, NULL, NULL, Setting_IsExtendedFn, set_homing_cycle, get_int, NULL },
-#endif
-#ifdef C_AXIS
-     { Setting_HomingCycle_6, Group_Homing, "Axes homing, sixth pass", NULL, Format_AxisMask, NULL, NULL, NULL, Setting_IsExtendedFn, set_homing_cycle, get_int, NULL },
-#endif
-#ifndef NO_SAFETY_DOOR_SUPPORT
-     { Setting_ParkingPulloutIncrement, Group_SafetyDoor, "Parking pull-out distance", "mm", Format_Decimal, "###0.0", NULL, NULL, Setting_IsExtended, &settings.parking.pullout_increment, NULL, is_setting_available },
-     { Setting_ParkingPulloutRate, Group_SafetyDoor, "Parking pull-out rate", "mm/min", Format_Decimal, "###0.0", NULL, NULL, Setting_IsExtended, &settings.parking.pullout_rate, NULL, is_setting_available },
-     { Setting_ParkingTarget, Group_SafetyDoor, "Parking target", "mm", Format_Decimal, "-###0.0", "-100000", NULL, Setting_IsExtended, &settings.parking.target, NULL, is_setting_available },
-     { Setting_ParkingFastRate, Group_SafetyDoor, "Parking fast rate", "mm/min", Format_Decimal, "###0.0", NULL, NULL, Setting_IsExtended, &settings.parking.rate, NULL, is_setting_available },
-     { Setting_RestoreOverrides, Group_General, "Restore overrides", NULL, Format_Bool, NULL, NULL, NULL, Setting_IsExtendedFn, set_restore_overrides, get_int, is_setting_available },
-     { Setting_DoorOptions, Group_SafetyDoor, "Safety door options", NULL, Format_Bitfield, "Ignore when idle,Keep coolant state on open", NULL, NULL, Setting_IsExtended, &settings.safety_door.flags.value, NULL, is_setting_available },
-#endif
-     { Setting_SleepEnable, Group_General, "Sleep enable", NULL, Format_Bool, NULL, NULL, NULL, Setting_IsExtendedFn, set_sleep_enable, get_int, is_setting_available },
-     { Setting_HoldActions, Group_General, "Feed hold actions", NULL, Format_Bitfield, "Disable laser during hold,Restore spindle and coolant state on resume", NULL, NULL, Setting_IsExtendedFn, set_hold_actions, get_int, NULL },
-     { Setting_ForceInitAlarm, Group_General, "Force init alarm", NULL, Format_Bool, NULL, NULL, NULL, Setting_IsExtendedFn, set_force_initialization_alarm, get_int, NULL },
-     { Setting_ProbingFeedOverride, Group_Probing, "Probing feed override", NULL, Format_Bool, NULL, NULL, NULL, Setting_IsExtendedFn, set_probe_allow_feed_override, get_int, is_setting_available },
-#if ENABLE_SPINDLE_LINEARIZATION
-     { Setting_LinearSpindlePiece1, Group_Spindle, "Spindle linearisation, 1st point", NULL, Format_String, "x(39)", NULL, "39", Setting_IsExtendedFn, set_linear_piece, get_linear_piece, NULL },
-  #if SPINDLE_NPWM_PIECES > 1
-     { Setting_LinearSpindlePiece2, Group_Spindle, "Spindle linearisation, 2nd point", NULL, Format_String, "x(39)", NULL, "39", Setting_IsExtendedFn, set_linear_piece, get_linear_piece, NULL },
-  #endif
-  #if SPINDLE_NPWM_PIECES > 2
-     { Setting_LinearSpindlePiece3, Group_Spindle, "Spindle linearisation, 3rd point", NULL, Format_String, "x(39)", NULL, "39", Setting_IsExtendedFn, set_linear_piece, get_linear_piece, NULL },
-  #endif
-  #if SPINDLE_NPWM_PIECES > 3
-     { Setting_LinearSpindlePiece4, Group_Spindle, "Spindle linearisation, 4th point", NULL, Format_String, "x(39)", NULL, "39", Setting_IsExtendedFn, set_linear_piece, get_linear_piece, NULL },
-  #endif
-#endif
-     { Setting_PositionPGain, Group_Spindle_Sync, "Spindle sync P-gain", NULL, Format_Decimal, "###0.000", NULL, NULL, Setting_IsExtended, &settings.position.pid.p_gain, NULL, is_group_available },
-     { Setting_PositionIGain, Group_Spindle_Sync, "Spindle sync I-gain", NULL, Format_Decimal, "###0.000", NULL, NULL, Setting_IsExtended, &settings.position.pid.i_gain, NULL, is_group_available },
-     { Setting_PositionDGain, Group_Spindle_Sync, "Spindle sync D-gain", NULL, Format_Decimal, "###0.000", NULL, NULL, Setting_IsExtended, &settings.position.pid.d_gain, NULL, is_group_available },
-     { Setting_PositionIMaxError, Group_Spindle_Sync, "Spindle sync PID max I error", NULL, Format_Decimal, "###0.000", NULL, NULL, Setting_IsExtended, &settings.position.pid.i_max_error, NULL, is_group_available },
-     { Setting_AxisStepsPerMM, Group_Axis0, "-axis travel resolution", axis_steps, Format_Decimal, "#####0.000##", NULL, NULL, Setting_IsLegacyFn, set_axis_setting, get_float, NULL, AXIS_OPTS },
-     { Setting_AxisMaxRate, Group_Axis0, "-axis maximum rate", axis_rate, Format_Decimal, "#####0.000", NULL, NULL, Setting_IsLegacyFn, set_axis_setting, get_float, NULL, AXIS_OPTS },
-     { Setting_AxisAcceleration, Group_Axis0, "-axis acceleration", axis_accel, Format_Decimal, "#####0.000", NULL, NULL, Setting_IsLegacyFn, set_axis_setting, get_float, NULL, AXIS_OPTS },
-     { Setting_AxisMaxTravel, Group_Axis0, "-axis maximum travel", axis_dist, Format_Decimal, "#####0.000", NULL, NULL, Setting_IsLegacyFn, set_axis_setting, get_float, NULL, AXIS_OPTS },
-#if ENABLE_BACKLASH_COMPENSATION
-     { Setting_AxisBacklash, Group_Axis0, "-axis backlash compensation", axis_dist, Format_Decimal, "#####0.000##", NULL, NULL, Setting_IsExtendedFn, set_axis_setting, get_float, NULL, AXIS_OPTS },
-#endif
-#if ENABLE_JERK_ACCELERATION
-     { Setting_AxisJerk, Group_Axis0, "-axis jerk", axis_jerk, Format_Decimal, "#####0.000", NULL, NULL, Setting_IsExtendedFn, set_axis_setting, get_float, NULL, AXIS_OPTS },
-#endif
-     { Setting_AxisAutoSquareOffset, Group_Axis0, "-axis dual axis offset", "mm", Format_Decimal, "-0.000", "-10", "10", Setting_IsExtendedFn, set_axis_setting, get_float, is_setting_available, AXIS_OPTS },
-     { Setting_AxisHomingFeedRate, Group_Axis0, "-axis homing locate feed rate", axis_rate, Format_Decimal, "###0", NULL, NULL, Setting_NonCoreFn, set_axis_setting, get_float, is_setting_available, AXIS_OPTS },
-     { Setting_AxisHomingSeekRate, Group_Axis0, "-axis homing search seek rate", axis_rate, Format_Decimal, "###0", NULL, NULL, Setting_NonCoreFn, set_axis_setting, get_float, is_setting_available, AXIS_OPTS },
-     { Setting_SpindleAtSpeedTolerance, Group_Spindle, "Spindle at speed tolerance", "percent", Format_Decimal, "##0.0", NULL, NULL, Setting_IsExtended, &settings.pwm_spindle.at_speed_tolerance, NULL, is_setting_available },
-     { Setting_ToolChangeMode, Group_Toolchange, "Tool change mode", NULL, Format_RadioButtons, "Normal,Manual touch off,Manual touch off @ G59.3,Automatic touch off @ G59.3,Ignore M6", NULL, NULL, Setting_IsExtendedFn, set_tool_change_mode, get_int, NULL },
-     { Setting_ToolChangeProbingDistance, Group_Toolchange, "Tool change probing distance", "mm", Format_Decimal, "#####0.0", NULL, NULL, Setting_IsExtendedFn, set_tool_change_probing_distance, get_float, NULL },
-     { Setting_ToolChangeFeedRate, Group_Toolchange, "Tool change locate feed rate", "mm/min", Format_Decimal, "#####0.0", NULL, NULL, Setting_IsExtended, &settings.tool_change.feed_rate, NULL, NULL },
-     { Setting_ToolChangeSeekRate, Group_Toolchange, "Tool change search seek rate", "mm/min", Format_Decimal, "#####0.0", NULL, NULL, Setting_IsExtended, &settings.tool_change.seek_rate, NULL, NULL },
-     { Setting_ToolChangePulloffRate, Group_Toolchange, "Tool change probe pull-off rate", "mm/min", Format_Decimal, "#####0.0", NULL, NULL, Setting_IsExtended, &settings.tool_change.pulloff_rate, NULL, NULL },
-     { Setting_ToolChangeRestorePosition, Group_Toolchange, "Restore position after M6", NULL, Format_Bool, NULL, NULL, NULL, Setting_IsExtendedFn, set_tool_restore_pos, get_int, NULL },
-     { Setting_DualAxisLengthFailPercent, Group_Limits_DualAxis, "Dual axis length fail", "percent", Format_Decimal, "##0.0", "0", "100", Setting_IsExtended, &settings.homing.dual_axis.fail_length_percent, NULL, is_setting_available },
-     { Setting_DualAxisLengthFailMin, Group_Limits_DualAxis, "Dual axis length fail min", "mm", Format_Decimal, "#####0.000", NULL, NULL, Setting_IsExtended, &settings.homing.dual_axis.fail_distance_min, NULL, is_setting_available },
-     { Setting_DualAxisLengthFailMax, Group_Limits_DualAxis, "Dual axis length fail max", "mm", Format_Decimal, "#####0.000", NULL, NULL, Setting_IsExtended, &settings.homing.dual_axis.fail_distance_max, NULL, is_setting_available },
-#if COMPATIBILITY_LEVEL <= 1
-     { Setting_DisableG92Persistence, Group_General, "Disable G92 persistence", NULL, Format_Bool, NULL, NULL, NULL, Setting_IsExtendedFn, set_g92_disable_persistence, get_int, NULL },
-#endif
-#if N_AXIS > 3
-     { Settings_RotaryAxes, Group_Stepper, "Rotary axes", NULL, Format_Bitfield, rotary_axes, NULL, NULL, Setting_IsExtendedFn, set_rotary_axes, get_int, NULL },
-#endif
-#ifndef NO_SAFETY_DOOR_SUPPORT
-     { Setting_DoorSpindleOnDelay, Group_SafetyDoor, "Spindle on delay", "s", Format_Decimal, "#0.0", "0.5", "20", Setting_IsExtended, &settings.safety_door.spindle_on_delay, NULL, is_setting_available },
-     { Setting_DoorCoolantOnDelay, Group_SafetyDoor, "Coolant on delay", "s", Format_Decimal, "#0.0", "0.5", "20", Setting_IsExtended, &settings.safety_door.coolant_on_delay, NULL, is_setting_available },
-#endif
-     { Setting_SpindleOnDelay, Group_Spindle, "Spindle on delay", "s", Format_Decimal, "#0.0", "0.5", "20", Setting_IsExtended, &settings.safety_door.spindle_on_delay, NULL, is_setting_available },
-     { Setting_SpindleType, Group_Spindle, "Default spindle", NULL, Format_RadioButtons, spindle_types, NULL, NULL, Setting_IsExtendedFn, set_default_spindle, get_int, is_setting_available },
-     { Setting_PlannerBlocks, Group_General, "Planner buffer blocks", NULL, Format_Int16, "####0", "30", "1000", Setting_IsExtended, &settings.planner_buffer_blocks, NULL, NULL, { .reboot_required = On } },
-     { Setting_AutoReportInterval, Group_General, "Autoreport interval", "ms", Format_Int16, "###0", "100", "1000", Setting_IsExtendedFn, set_report_interval, get_int, NULL, { .reboot_required = On, .allow_null = On } },
-//     { Setting_TimeZoneOffset, Group_General, "Timezone offset", NULL, Format_Decimal, "-#0.00", "0", "12", Setting_IsExtended, &settings.timezone, NULL, NULL },
-     { Setting_UnlockAfterEStop, Group_General, "Unlock required after E-Stop", NULL, Format_Bool, NULL, NULL, NULL, Setting_IsExtendedFn, set_estop_unlock, get_int, is_setting_available },
-#if NGC_EXPRESSIONS_ENABLE
-     { Setting_NGCDebugOut, Group_General, "Output NGC debug messages", NULL, Format_Bool, NULL, NULL, NULL, Setting_IsExtendedFn, set_ngc_debug_out, get_int, NULL },
-#endif
-#if COMPATIBILITY_LEVEL <= 1
-     { Setting_OffsetLock, Group_General, "Lock coordinate systems", NULL, Format_Bitfield, "G59.1,G59.2,G59.3", NULL, NULL, Setting_IsExtended, &settings.offset_lock.mask, NULL, NULL },
-#endif
-     { Setting_EncoderSpindle, Group_Spindle, "Encoder spindle", NULL, Format_RadioButtons, spindle_types, NULL, NULL, Setting_IsExtendedFn, set_encoder_spindle, get_int, is_setting_available },
-#if N_AXIS > 3
-     { Setting_RotaryWrap, Group_Stepper, "Fast rotary go to G28", NULL, Format_Bitfield, rotary_axes, NULL, NULL, Setting_IsExtendedFn, set_rotary_wrap_axes, get_int, NULL },
-#endif
-     { Setting_FSOptions, Group_General, "File systems options", NULL, Format_Bitfield, fs_options, NULL, NULL, Setting_IsExtended, &settings.fs_options.mask, NULL, is_setting_available },
-     { Setting_HomePinsInvertMask, Group_Limits, "Invert home inputs", NULL, Format_AxisMask, NULL, NULL, NULL, Setting_IsExtended, &settings.home_invert.mask, NULL, is_setting_available },
-     { Setting_HoldCoolantOnDelay, Group_Coolant, "Coolant on delay", "s", Format_Decimal, "#0.0", "0.5", "20", Setting_IsExtended, &settings.safety_door.coolant_on_delay, NULL, is_setting_available }
-};
-
-#ifndef NO_SETTINGS_DESCRIPTIONS
-
-PROGMEM static const setting_descr_t setting_descr[] = {
-    { Setting_PulseMicroseconds, "Sets time length per step. Minimum 2 microseconds.\\n\\n"
-                                 "This needs to be reduced from the default value of 10 when max. step rates exceed approximately 80 kHz."
-    },
-    { Setting_StepperIdleLockTime, "Sets a short hold delay when stopping to let dynamics settle before disabling steppers. Value 255 keeps motors enabled." },
-    { Setting_StepInvertMask, "Inverts the step signals (active low)." },
-    { Setting_DirInvertMask, "Inverts the direction signals (active low)." },
-#if COMPATIBILITY_LEVEL <= 2
-    { Setting_InvertStepperEnable, "Inverts the stepper driver enable signals. Most drivers uses active low enable requiring inversion.\\n\\n"
-                                   "NOTE: If the stepper drivers shares the same enable signal only X is used."
-    },
-#else
-    { Setting_InvertStepperEnable, "Inverts the stepper driver enable signals. Drivers using active high enable require inversion.\\n\\n" },
-#endif
-    { Setting_LimitPinsInvertMask, "Inverts the axis limit input signals." },
-    { Setting_InvertProbePin, "Inverts the probe input signal(s)." },
-    { Setting_SpindlePWMOptions, "Enable controls PWM output availability.\\n"
-                                 "When `RPM controls spindle enable signal` is checked and M3 or M4 is active S0 switches it off and S > 0 switches it on."
-    },
-    { Setting_GangedDirInvertMask, "Inverts the direction signals for the second motor used for ganged axes.\\n\\n"
-                                   "NOTE: This inversion will be applied in addition to the inversion from setting $3."
-    },
-    { Setting_StatusReportMask, "Specifies optional data included in status reports and if report is sent when homing.\\n"
-                                "If Run substatus is enabled it may be used for simple probe protection.\\n\\n"
-                                "NOTE: Parser state will be sent separately after the status report and only on changes."
-    },
-    { Setting_JunctionDeviation, "Sets how fast grblHAL travels through consecutive motions. Lower value slows it down." },
-    { Setting_ArcTolerance, "Sets the G2 and G3 arc tracing accuracy based on radial error. Beware: A very small value may effect performance." },
-    { Setting_ReportInches, "Enables inch units when returning any position and rate value that is not a settings value." },
-    { Setting_ControlInvertMask, "Inverts the control signals (active low).\\n"
-                                 "NOTE: Block delete, Optional stop, EStop and Probe connected are optional signals, availability is driver dependent."
-    },
-    { Setting_CoolantInvertMask, "Inverts the coolant and mist signals (active low)." },
-    { Setting_SpindleInvertMask, "Inverts the spindle on, counterclockwise and PWM signals (active low)." },
-    { Setting_ControlPullUpDisableMask, "Disable the control signals pullup resistors. Potentially enables pulldown resistor if available.\\n"
-                                        "NOTE: Block delete, Optional stop and EStop are optional signals, availability is driver dependent."
-    },
-    { Setting_LimitPullUpDisableMask, "Disable the limit signals pullup resistors. Potentially enables pulldown resistors if available."},
-    { Setting_ProbePullUpDisable, "Disable the probe signal pullup resistor(s). Potentially enables pulldown resistor(s) if available." },
-    { Setting_SoftLimitsEnable, "Enables soft limits checks within machine travel and sets alarm when exceeded. Requires homing." },
-    { Setting_HardLimitsEnable, "When enabled immediately halts motion and throws an alarm when a limit switch is triggered. In strict mode only homing is possible when a switch is engaged." },
-    { Setting_HomingEnable, "Enables homing cycle. Requires limit switches on axes to be automatically homed.\\n\\n"
-                            "When `Enable single axis commands` is checked, single axis homing can be performed by $H<axis letter> commands.\\n\\n"
-                            "When `Allow manual` is checked, axes not homed automatically may be homed manually by $H or $H<axis letter> commands.\\n\\n"
-                            "`Override locks` is for allowing a soft reset to disable `Homing on startup required`."
-    },
-    { Setting_HomingDirMask, "Homing searches for a switch in the positive direction. Set axis bit to search in negative direction." },
-    { Setting_HomingFeedRate, "Feed rate to slowly engage limit switch to determine its location accurately." },
-    { Setting_HomingSeekRate, "Seek rate to quickly find the limit switch before the slower locating phase." },
-    { Setting_HomingDebounceDelay, "Sets a short delay between phases of homing cycle to let a switch debounce." },
-    { Setting_HomingPulloff, "Retract distance after triggering switch to disengage it. Homing will fail if switch isn't cleared." },
-    { Setting_G73Retract, "G73 retract distance (for chip breaking drilling)." },
-    { Setting_PulseDelayMicroseconds, "Step pulse delay.\\n\\n"
-                                      "Normally leave this at 0 as there is an implicit delay on direction changes when AMASS is active."
-    },
-    { Setting_RpmMax, "Maximum spindle speed, can be overridden by spindle plugins." },
-    { Setting_RpmMin, "Minimum spindle speed, can be overridden by spindle plugins.\\n\\n"
-                      "When set > 0 $35 (PWM min value) may have to be set to get the configured RPM."},
-#if !LATHE_UVW_OPTION
-    { Setting_Mode, "Laser mode: consecutive G1/2/3 commands will not halt when spindle speed is changed.\\n"
-                    "Lathe mode: allows use of G7, G8, G96 and G97."
-    },
-#endif
-    { Setting_PWMFreq, "Spindle PWM frequency." },
-    { Setting_PWMOffValue, "Spindle PWM off value in percent (duty cycle)." },
-    { Setting_PWMMinValue, "Spindle PWM min value in percent (duty cycle)." },
-    { Setting_PWMMaxValue, "Spindle PWM max value in percent (duty cycle)." },
-    { Setting_SteppersEnergize, "Specifies which steppers not to disable when stopped." },
-    { Setting_SpindlePPR, "Spindle encoder pulses per revolution." },
-    { Setting_EnableLegacyRTCommands, "Enables \"normal\" processing of ?, ! and ~ characters when part of $-setting or comment. If disabled then they are added to the input string instead." },
-    { Setting_JogSoftLimited, "Limit jog commands to machine limits for homed axes." },
-    { Setting_ParkingEnable, "Enables parking cycle, requires parking axis homed." },
-    { Setting_ParkingAxis, "Define which axis that performs the parking motion." },
-    { Setting_HomingLocateCycles, "Number of homing passes. Minimum 1, maximum 128." },
-    { Setting_HomingCycle_1, "Axes to home in first pass." },
-    { Setting_HomingCycle_2, "Axes to home in second pass." },
-    { Setting_HomingCycle_3, "Axes to home in third pass." },
-#ifdef A_AXIS
-    { Setting_HomingCycle_4, "Axes to home in fourth pass." },
-#endif
-#ifdef B_AXIS
-    { Setting_HomingCycle_5, "Axes to home in fifth pass." },
-#endif
-#ifdef C_AXIS
-    { Setting_HomingCycle_6, "Axes to home in sixth pass." },
-#endif
-    { Setting_JogStepSpeed, "Step jogging speed in millimeters per minute." },
-    { Setting_JogSlowSpeed, "Slow jogging speed in millimeters per minute." },
-    { Setting_JogFastSpeed, "Fast jogging speed in millimeters per minute." },
-    { Setting_JogStepDistance, "Jog distance for single step jogging." },
-    { Setting_JogSlowDistance, "Jog distance before automatic stop." },
-    { Setting_JogFastDistance, "Jog distance before automatic stop." },
-#ifndef NO_SAFETY_DOOR_SUPPORT
-    { Setting_ParkingPulloutIncrement, "Spindle pull-out and plunge distance in mm.Incremental distance." },
-    { Setting_ParkingPulloutRate, "Spindle pull-out/plunge slow feed rate in mm/min." },
-    { Setting_ParkingTarget, "Parking axis target. In mm, as machine coordinate [-max_travel, 0]." },
-    { Setting_ParkingFastRate, "Parking fast rate to target after pull-out in mm/min." },
-    { Setting_RestoreOverrides, "Restore overrides to default values at program end." },
-    { Setting_DoorOptions, "Enable this if it is desirable to open the safety door when in IDLE mode (eg. for jogging)." },
-#endif
-    { Setting_SleepEnable, "Enable sleep mode." },
-    { Setting_HoldActions, "Actions taken during feed hold and on resume from feed hold." },
-    { Setting_ForceInitAlarm, "Start in alarm mode after a cold reset." },
-    { Setting_ProbingFeedOverride, "Allow feed override during probing." },
-#if ENABLE_SPINDLE_LINEARIZATION
-     { Setting_LinearSpindlePiece1, "Comma separated list of values: RPM_MIN, RPM_LINE_A1, RPM_LINE_B1, set to blank to disable." },
-  #if SPINDLE_NPWM_PIECES > 1
-     { Setting_LinearSpindlePiece2, "Comma separated list of values: RPM_POINT12, RPM_LINE_A2, RPM_LINE_B2, set to blank to disable." },
-  #endif
-  #if SPINDLE_NPWM_PIECES > 2
-     { Setting_LinearSpindlePiece3, "Comma separated list of values: RPM_POINT23, RPM_LINE_A3, RPM_LINE_B3, set to blank to disable." },
-  #endif
-  #if SPINDLE_NPWM_PIECES > 3
-     { Setting_LinearSpindlePiece4, "Comma separated list of values: RPM_POINT34, RPM_LINE_A4, RPM_LINE_B4, set to blank to disable." },
-  #endif
-#endif
     { Setting_PositionPGain, "" },
     { Setting_PositionIGain, "" },
     { Setting_PositionDGain, "" },
@@ -2827,9 +2386,6 @@
 
     if(settings.planner_buffer_blocks < 30 || settings.planner_buffer_blocks > 1000)
         settings.planner_buffer_blocks = 35;
-    
-    if(settings.acceleration_ticks_second < 50 || settings. acceleration_ticks_second > 2000)
-        settings.acceleration_ticks_second = 100;
 
     if(!hal.driver_cap.spindle_encoder)
         settings.spindle.ppr = 0;
