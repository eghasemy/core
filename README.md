## grblHAL ##

<<<<<<< HEAD
Small Updates for Flexi-HAL to enable inspection light.  All core config now done through platformio.ini in the driver.

=======
Latest build date is 20241230, see the [changelog](changelog.md) for details.  
>>>>>>> e8a0aeea

> [!NOTE]
>  A settings reset will be performed on an update of builds prior to 20241208. Backup and restore of settings is recommended.  

> [!NOTE]
>  Build 20240222 has moved the probe input to the ioPorts pool of inputs and will be allocated from it when configured.
The change is major and _potentially dangerous_, it may damage your probe, so please _verify correct operation_ after installing this, or later, builds.

---

A web app for [building for some drivers](http://svn.io-engineering.com:8080/) is now available, feedback will be appreciated.

grblHAL has [many extensions](https://github.com/grblHAL/core/wiki) that may cause issues with some senders.
As a workaround for these a [compile time option](https://github.com/grblHAL/core/wiki/Changes-from-grbl-1.1#workaround) has been added that disables extensions selectively. 

> [!NOTE]
> grblHAL defaults to normally closed \(NC\) switches for inputs, if none are connected when testing it is likely that the controller will start in alarm mode.  
> Temporarily short the Reset, E-Stop and Safety Door<sup>4</sup> inputs to ground or invert the corresponding inputs by setting `$14=73` to avoid that.  
> Please check out [this Wiki page](https://github.com/grblHAL/core/wiki/Changes-from-grbl-1.1) for additional important information.

Windows users may try [ioSender](https://github.com/terjeio/Grbl-GCode-Sender), binary releases can be found [here](https://github.com/terjeio/Grbl-GCode-Sender/releases).
It has been written to complement grblHAL and has features such as proper keyboard jogging, advanced probing, automatic reconfiguration of DRO display for up to 6 axes, lathe mode including conversational G-Code generation, 3D rendering, macro support etc. etc.

---

grblHAL is a no-compromise, high performance, low cost alternative to parallel-port-based motion control for CNC milling and is based on the [Arduino version of grbl](https://github.com/gnea/grbl). It is mainly aimed at ARM processors \(or other 32-bit MCUs\) with ample amounts of RAM and flash \(compared to AVR 328p\) and requires a [hardware driver](https://github.com/grblHAL/drivers) to be functional.
Currently drivers are available for more than 15 different processors/processor families all of which share the same core codebase.

grblHAL has an open architecture allowing [plugins](https://github.com/grblHAL/plugins) to extend functionality.
User made plugins can be added to grblHAL without changing a single file in the source<sup>1</sup>, and allows for a wide range extensions to be added.
New M-codes can be added, space for plugin specific settings can be allocated, events can be subscribed to etc. etc.  
Adding code to drive an ATC, extra outputs or even adding a UI<sup>2</sup> has never been easier. You can even add your own [driver](https://github.com/grblHAL/Templates/tree/master/arm-driver) if you feel so inclined.

HAL = Hardware Abstraction Layer

The controller is written in highly optimized C utilizing features of the supported processors to achieve precise timing and asynchronous operation.
It is able to maintain up to 300kHz<sup>3</sup> of stable, jitter free control pulses.

It accepts standards-compliant g-code and has been tested with the output of several CAM tools with no problems. Arcs, circles and helical motion are fully supported, as well as, all other primary g-code commands. Macro functions, variables, and some canned cycles are not supported, but we think GUIs can do a much better job at translating them into straight g-code anyhow.

grblHAL includes full acceleration management with look ahead. That means the controller will look up motions into the future and plan its velocities ahead to deliver smooth acceleration and jerk-free cornering.

This is a port/rewrite of [grbl 1.1f](https://github.com/gnea/grbl) and should be compatible with GCode senders compliant with the specifications for that version. It should be possible to change default compile-time configurations if problems arise, eg. the default serial buffer sizes has been increased in some of the [drivers](https://github.com/grblHAL/drivers) provided.

<sup>1</sup> This feature is only to be used for private plugins, if shared then a single call must be added to the driver code of the target processors.   
<sup>2</sup> I do not usually recommend doing this, and I will not accept pull requests for any. However I may add a link to the github repository for any that might be made.  
<sup>3</sup> Driver/processor dependent.  
<sup>4</sup> Not enabled by default if building from source, but may be enabled in prebuilt firmware.

***

#### Supported G-Codes:

```
  - Non-Modal Commands: G4, G10L2, G10L20, G28, G30, G28.1, G30.1, G53, G65*****, G92, G92.1
  - Additional Non-Modal Commands: G10L1*, G10L10*, G10L11*
  - Motion Modes: G0, G1, G2****, G3****, G5, G5.1, G38.2, G38.3, G38.4, G38.5, G80, G33*
  - Canned cycles: G73, G81, G82, G83, G85, G86, G89, G98, G99
  - Repetitive cycles: G76*
  - Feed Rate Modes: G93, G94, G95*, G96*, G97*
  - Unit Modes: G20, G21
  - Scaling: G50, G51
  - Lathe modes: G7*, G8*
  - Distance Modes: G90, G91
  - Arc IJK Distance Modes: G91.1
  - Plane Select Modes: G17, G18, G19
  - Tool Length Offset Modes: G43*, G43.1, G43.2*, G49
  - Cutter Compensation Modes: G40
  - Coordinate System Modes: G54, G55, G56, G57, G58, G59, G59.1, G59.2, G59.3
  - Control Modes: G61
  - Program Flow: M0, M1, M2, M30, M60
  - Coolant Control: M7, M8, M9
  - Spindle Control: M3, M4, M5
  - Tool Change: M6* (Two modes possible: manual** - supports jogging, ATC), M61
  - Switches: M48, M49, M50, M51, M53
  - Input/output control***: M62, M63, M64, M65, M66, M67, M68
  - Modal state handling*: M70, M71, M72, M73
  - Return from macro*****: M99
  - Valid Non-Command Words: A*, B*, C*, D, E*, F, H*, I, J, K, L, N, O*, P, Q*, R, S, T, U*, V*, W*, X, Y, Z

  * driver/configuration dependent. W axis only available when ABC axes are remapped to UVW or when lathe UVW mode is enabled.
  ** requires compatible GCode sender due to protocol extensions, new state and RT command.
  *** number of inputs and outputs supported dependent on driver implementation.
  **** supports multi turn arcs from build 20220718.
  ***** requires keypad macros plugin or SD card plugin. Nesting is not allowed.
```

G/M-codes not supported by [legacy Grbl](https://github.com/gnea/grbl/wiki) are documented [here](https://github.com/grblHAL/core/wiki/Additional-G--and-M-codes).

Some [plugins](https://github.com/grblHAL/plugins) implements additional M-codes.

---
20241230<|MERGE_RESOLUTION|>--- conflicted
+++ resolved
@@ -1,11 +1,7 @@
 ## grblHAL ##
 
-<<<<<<< HEAD
 Small Updates for Flexi-HAL to enable inspection light.  All core config now done through platformio.ini in the driver.
-
-=======
 Latest build date is 20241230, see the [changelog](changelog.md) for details.  
->>>>>>> e8a0aeea
 
 > [!NOTE]
 >  A settings reset will be performed on an update of builds prior to 20241208. Backup and restore of settings is recommended.  
