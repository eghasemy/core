--- conflicted
+++ resolved
@@ -1,11 +1,7 @@
 ## grblHAL ##
 
-<<<<<<< HEAD
 Small Updates for Flexi-HAL to enable inspection light.  All core config now done through platformio.ini in the driver.
 
-=======
-__New:__ A web app for [building for some drivers](http://svn.io-engineering.com:8080/) is now available, feedback will be appreciated.
->>>>>>> 0a8c51eb
 
 grblHAL has [many extensions](https://github.com/grblHAL/core/wiki) that may cause issues with some senders. As a workaround for these a [compile time option](https://github.com/grblHAL/core/wiki/Changes-from-grbl-1.1#workaround) has been added that disables extensions selectively. 
 
