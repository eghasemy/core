/*
  tool_change.c - An embedded CNC Controller with rs274/ngc (g-code) support

  Manual tool change with option for automatic touch off

  Part of grblHAL

  Copyright (c) 2020-2025 Terje Io

  grblHAL is free software: you can redistribute it and/or modify
  it under the terms of the GNU General Public License as published by
  the Free Software Foundation, either version 3 of the License, or
  (at your option) any later version.

  grblHAL is distributed in the hope that it will be useful,
  but WITHOUT ANY WARRANTY; without even the implied warranty of
  MERCHANTABILITY or FITNESS FOR A PARTICULAR PURPOSE. See the
  GNU General Public License for more details.

  You should have received a copy of the GNU General Public License
  along with grblHAL. If not, see <http://www.gnu.org/licenses/>.
*/

#include <string.h>

#include "hal.h"
#include "motion_control.h"
#include "protocol.h"
#include "tool_change.h"

// NOTE: only used when settings.homing.flags.force_set_origin is true
#ifndef LINEAR_AXIS_HOME_OFFSET
#define LINEAR_AXIS_HOME_OFFSET -1.0f
#endif

#ifndef TOOL_CHANGE_PROBE_RETRACT_DISTANCE
#define TOOL_CHANGE_PROBE_RETRACT_DISTANCE 2.0f
#endif

static bool block_cycle_start, probe_toolsetter;
static volatile bool execute_posted = false;
static volatile uint32_t spin_lock = 0;
static float tool_change_position;
static tool_data_t current_tool = {0}, *next_tool = NULL;
static plane_t plane;
static coord_data_t target = {0}, previous;
static driver_reset_ptr driver_reset = NULL;
static enqueue_realtime_command_ptr enqueue_realtime_command = NULL;
static control_signals_callback_ptr control_interrupt_callback = NULL;
static on_homing_completed_ptr on_homing_completed = NULL;
static on_probe_completed_ptr on_probe_completed;

// Clear tool length offset on homing
static void tc_on_homing_complete (axes_signals_t homing_cycle, bool success)
{
    if(on_homing_completed)
        on_homing_completed(homing_cycle, success);

    if(settings.tool_change.mode != ToolChange_Disabled)
        system_clear_tlo_reference(homing_cycle);
}

// Set tool offset on successful $TPW probe, prompt for retry on failure.
// Called via probe completed event.
static void onProbeCompleted (void)
{
    if(!sys.flags.probe_succeeded)
        grbl.report.feedback_message(Message_ProbeFailedRetry);
    else if(sys.tlo_reference_set.mask & bit(plane.axis_linear))
        gc_set_tool_offset(ToolLengthOffset_EnableDynamic, plane.axis_linear, sys.probe_position[plane.axis_linear] - sys.tlo_reference[plane.axis_linear]);
//    else error?
}

// Restore HAL pointers on completion or reset.
static void change_completed (void)
{
    if(enqueue_realtime_command) {
        while(spin_lock);
        hal.irq_disable();
        hal.stream.set_enqueue_rt_handler(enqueue_realtime_command);
        enqueue_realtime_command = NULL;
        hal.irq_enable();
    }

    if(control_interrupt_callback) {
        while(spin_lock);
        hal.irq_disable();
        hal.control.interrupt_callback = control_interrupt_callback;
        control_interrupt_callback = NULL;
        hal.irq_enable();
    }

    if(probe_toolsetter)
        grbl.on_probe_toolsetter(&current_tool, NULL, true, false);

    if(grbl.on_probe_completed == onProbeCompleted)
        grbl.on_probe_completed = on_probe_completed;

    gc_state.tool_change = probe_toolsetter = false;

#ifndef NO_SAFETY_DOOR_SUPPORT
    if(hal.control.get_state().safety_door_ajar && hal.signals_cap.safety_door_ajar)
        system_set_exec_state_flag(EXEC_SAFETY_DOOR);
#endif
}

// Reset claimed HAL entry points and restore previous tool if needed on soft restart.
// Called from EXEC_RESET and EXEC_STOP handlers (via HAL).
static void reset (void)
{
    if(next_tool) { //TODO: move to gc_xxx() function?
        // Restore previous tool if reset is during change
        if(current_tool.tool_id != next_tool->tool_id) {
            if(grbl.tool_table.n_tools)
                memcpy(gc_state.tool, &current_tool, sizeof(tool_data_t));
            else
                memcpy(next_tool, &current_tool, sizeof(tool_data_t));
            system_add_rt_report(Report_Tool);
        }
        gc_state.tool_pending = gc_state.tool->tool_id;
        next_tool = NULL;
    }

    change_completed();
    driver_reset();
}

// Restore coolant and spindle status, return controlled point to original position.
static bool restore (void)
{
    plan_line_data_t plan_data;

    plan_data_init(&plan_data);
    plan_data.condition.rapid_motion = On;

    target.values[plane.axis_linear] = tool_change_position;
    mc_line(target.values, &plan_data);

    if(!settings.flags.no_restore_position_after_M6) {
        memcpy(&target, &previous, sizeof(coord_data_t));
        target.values[plane.axis_linear] = tool_change_position;
        mc_line(target.values, &plan_data);
    }

    if(protocol_buffer_synchronize()) {

        sync_position();

        coolant_restore(gc_state.modal.coolant, settings.coolant.on_delay);
        spindle_t *spindle = gc_spindle_get(-1);
        spindle_restore(spindle->hal, spindle->state, spindle->rpm, settings.spindle.on_delay);

        if(!settings.flags.no_restore_position_after_M6) {
            previous.values[plane.axis_linear] += gc_get_offset(plane.axis_linear, false);
            mc_line(previous.values, &plan_data);
        }
    }

    if(protocol_buffer_synchronize()) {
        sync_position();
        memcpy(&current_tool, next_tool, sizeof(tool_data_t));
    }

    return !ABORTED;
}

// Issue warning on cycle start event if touch off by $TPW is pending.
// Used in Manual and Manual_G59_3 modes ($341=1 or $341=2). Called from the foreground process.
static void execute_warning (void *data)
{
    grbl.report.feedback_message(Message_ExecuteTPW);
}

// Execute restore position after touch off (on cycle start event).
// Used in Manual and Manual_G59_3 modes ($341=1 or $341=2). Called from the foreground process.
static void execute_restore (void *data)
{
    // Get current position.
    system_convert_array_steps_to_mpos(target.values, sys.position);

    bool ok = restore();

    change_completed();

    grbl.report.feedback_message(Message_None);

    if(ok)
        system_set_exec_state_flag(EXEC_CYCLE_START);
}

// Set and limit probe travel to be within machine limits.
static void set_probe_target (coord_data_t *target, uint8_t axis)
{
    target->values[axis] -= settings.tool_change.probing_distance;

    if(bit_istrue(sys.homed.mask, bit(axis)) && settings.axis[axis].max_travel < -0.0f)
        target->values[axis] = max(min(target->values[axis], sys.work_envelope.max.values[axis]), sys.work_envelope.min.values[axis]);
}

// Execute touch off on cycle start event from @ G59.3 position.
// Used in SemiAutomatic mode ($341=3) only. Called from the foreground process.
static void execute_probe (void *data)
{
#if COMPATIBILITY_LEVEL <= 1
    bool ok;
    coord_data_t offset;
    plan_line_data_t plan_data;
    gc_parser_flags_t flags = {0};

    // G59.3 contains offsets to position of TLS.
    settings_read_coord_data(CoordinateSystem_G59_3, &offset.values);

    plan_data_init(&plan_data);
    plan_data.condition.rapid_motion = On;

    target.values[plane.axis_0] = offset.values[plane.axis_0];
    target.values[plane.axis_1] = offset.values[plane.axis_1];

    if(probe_toolsetter)
        grbl.on_probe_toolsetter(next_tool, &target, false, true);

    if((ok = mc_line(target.values, &plan_data))) {

        target.values[plane.axis_linear] = offset.values[plane.axis_linear];
        ok = mc_line(target.values, &plan_data);

        if(ok && probe_toolsetter)
            grbl.on_probe_toolsetter(next_tool, NULL, true, true);

        plan_data.feed_rate = settings.tool_change.seek_rate;
        plan_data.condition.value = 0;
        plan_data.spindle.state.value = 0;

        set_probe_target(&target, plane.axis_linear);

        if((ok = ok && mc_probe_cycle(target.values, &plan_data, flags) == GCProbe_Found))
        {
            system_convert_array_steps_to_mpos(target.values, sys.probe_position);

        if(settings.tool_change.mode == ToolChange_FastSemiAutomatic){

            // Retract slowly until contact lost.
            plan_data.feed_rate = settings.tool_change.feed_rate;
            target.values[plane.axis_linear] += TOOL_CHANGE_PROBE_RETRACT_DISTANCE;
            flags.probe_is_away = true;
            ok = mc_probe_cycle(target.values, &plan_data, flags) == GCProbe_Found;
        } else {

            // Retract a bit and perform slow probe.
            plan_data.feed_rate = settings.tool_change.pulloff_rate;
            target.values[plane.axis_linear] += TOOL_CHANGE_PROBE_RETRACT_DISTANCE;
            if((ok = mc_line(target.values, &plan_data))) {
                plan_data.feed_rate = settings.tool_change.feed_rate;
                target.values[plane.axis_linear] -= (TOOL_CHANGE_PROBE_RETRACT_DISTANCE + 2.0f);
                ok = mc_probe_cycle(target.values, &plan_data, flags) == GCProbe_Found;
            }
        }
    }

        if(ok) {
            if(!(sys.tlo_reference_set.mask & bit(plane.axis_linear))) {
                sys.tlo_reference[plane.axis_linear] = sys.probe_position[plane.axis_linear];
                sys.tlo_reference_set.mask |= bit(plane.axis_linear);
                system_add_rt_report(Report_TLOReference);
                grbl.report.feedback_message(Message_ReferenceTLOEstablished);
            } else
                gc_set_tool_offset(ToolLengthOffset_EnableDynamic, plane.axis_linear,
                                    sys.probe_position[plane.axis_linear] - sys.tlo_reference[plane.axis_linear]);

            ok = restore();
        }
    }

    change_completed();

    if(ok)
        system_set_exec_state_flag(EXEC_CYCLE_START);
#endif
}

// Trap cycle start commands and redirect to foreground process
// by adding the function to be called to the realtime execution queue.
ISR_CODE static void ISR_FUNC(trap_control_cycle_start)(control_signals_t signals)
{
    spin_lock++;

    if(signals.cycle_start) {
        if(!execute_posted) {
            if(!block_cycle_start)
                execute_posted = protocol_enqueue_foreground_task(
                (settings.tool_change.mode == ToolChange_SemiAutomatic || 
                settings.tool_change.mode == ToolChange_FastSemiAutomatic) 
                ? execute_probe 
                : execute_restore, 
                NULL);
            else
                protocol_enqueue_foreground_task(execute_warning, NULL);
        }
        signals.cycle_start = Off;
    } else
        control_interrupt_callback(signals);

    spin_lock--;
}

ISR_CODE static bool ISR_FUNC(trap_stream_cycle_start)(char c)
{
    bool drop = false;

    spin_lock++;

    if((drop = (c == CMD_CYCLE_START || c == CMD_CYCLE_START_LEGACY))) {
        if(!execute_posted) {
            if(!block_cycle_start)
                execute_posted = protocol_enqueue_foreground_task(
                (settings.tool_change.mode == ToolChange_SemiAutomatic || 
                settings.tool_change.mode == ToolChange_FastSemiAutomatic) 
                ? execute_probe 
                : execute_restore, 
                NULL);
            else
                protocol_enqueue_foreground_task(execute_warning, NULL);
        }
    } else
        drop = enqueue_realtime_command(c);

    spin_lock--;

    return drop;
}

// Trap cycle start command and control signal when tool change is acknowledged by sender.
ISR_CODE static void ISR_FUNC(on_toolchange_ack)(void)
{
    control_interrupt_callback = hal.control.interrupt_callback;
    hal.control.interrupt_callback = trap_control_cycle_start;
    enqueue_realtime_command = hal.stream.set_enqueue_rt_handler(trap_stream_cycle_start);

}

// Set next and/or current tool. Called by gcode.c on on a Tn or M61 command (via HAL).
static void tool_select (tool_data_t *tool, bool next)
{
    next_tool = tool;
    if(!next)
        memcpy(&current_tool, tool, sizeof(tool_data_t));
}

// Start a tool change sequence. Called by gcode.c on a M6 command (via HAL).
static status_code_t tool_change (parser_state_t *parser_state)
{
    if(next_tool == NULL)
        return Status_GCodeToolError;

    if(current_tool.tool_id == next_tool->tool_id)
        return Status_OK;

#if COMPATIBILITY_LEVEL > 1
    if(settings.tool_change.mode == ToolChange_Manual_G59_3 || settings.tool_change.mode == ToolChange_SemiAutomatic || settings.tool_change.mode == ToolChange_FastSemiAutomatic)
        return Status_GcodeUnsupportedCommand;
#endif

#if TOOL_LENGTH_OFFSET_AXIS >= 0
    plane.axis_linear = TOOL_LENGTH_OFFSET_AXIS;
  #if TOOL_LENGTH_OFFSET_AXIS == X_AXIS
    plane.axis_0 = Y_AXIS;
    plane.axis_1 = Z_AXIS;
  #elif TOOL_LENGTH_OFFSET_AXIS == Y_AXIS
    plane.axis_0 = Z_AXIS;
    plane.axis_1 = X_AXIS;
  #else
    plane.axis_0 = X_AXIS;
    plane.axis_1 = Y_AXIS;
  #endif
#else
    gc_get_plane_data(&plane, parser_state->modal.plane_select);
#endif

    uint8_t homed_req = settings.tool_change.mode == ToolChange_Manual ? bit(plane.axis_linear) : (X_AXIS_BIT|Y_AXIS_BIT|Z_AXIS_BIT);

    if((sys.homed.mask & homed_req) != homed_req)
        return Status_HomingRequired;

<<<<<<< HEAD
    if(settings.tool_change.mode != ToolChange_SemiAutomatic && 
        settings.tool_change.mode != ToolChange_FastSemiAutomatic)
        grbl.on_probe_completed = on_probe_completed;
=======
    if(settings.tool_change.mode != ToolChange_SemiAutomatic && grbl.on_probe_completed != onProbeCompleted) {
        on_probe_completed = grbl.on_probe_completed;
        grbl.on_probe_completed = onProbeCompleted;
    }
>>>>>>> 10673744

    block_cycle_start = (settings.tool_change.mode != ToolChange_SemiAutomatic && 
                         settings.tool_change.mode != ToolChange_FastSemiAutomatic);

    // Stop spindle and coolant.
    spindle_all_off();
    hal.coolant.set_state((coolant_state_t){0});

    execute_posted = false;
    probe_toolsetter = grbl.on_probe_toolsetter != NULL &&
                       (settings.tool_change.mode == ToolChange_Manual ||
                         settings.tool_change.mode == ToolChange_Manual_G59_3 ||
                          settings.tool_change.mode == ToolChange_SemiAutomatic ||
                           settings.tool_change.mode == ToolChange_FastSemiAutomatic);

    // Save current position.
    system_convert_array_steps_to_mpos(previous.values, sys.position);

    // Establish axis assignments.

    previous.values[plane.axis_linear] -= gc_get_offset(plane.axis_linear, false);

    plan_line_data_t plan_data;

    plan_data_init(&plan_data);
    plan_data.condition.rapid_motion = On;

    // TODO: add?
    //if(!settings.homing.flags.force_set_origin && bit_istrue(settings.homing.dir_mask.value, bit(plane.axis_linear)))
    //    tool_change_position = ?
    //else

    tool_change_position = sys.home_position[plane.axis_linear]; // - settings.homing.flags.force_set_origin ? LINEAR_AXIS_HOME_OFFSET : 0.0f;

    // Rapid to home position of linear axis.
    memcpy(&target, &previous, sizeof(coord_data_t));
    target.values[plane.axis_linear] = tool_change_position;
    if(!mc_line(target.values, &plan_data))
        return Status_Reset;

#if COMPATIBILITY_LEVEL <= 1
    if(settings.tool_change.mode == ToolChange_Manual_G59_3) {

        // G59.3 contains offsets to tool change position.
        settings_read_coord_data(CoordinateSystem_G59_3, &target.values);

        float tmp_pos = target.values[plane.axis_linear];

        target.values[plane.axis_linear] = tool_change_position;

        if(probe_toolsetter)
            grbl.on_probe_toolsetter(next_tool, &target, false, true);

        if(!mc_line(target.values, &plan_data))
            return Status_Reset;

        target.values[plane.axis_linear] = tmp_pos;
        if(!mc_line(target.values, &plan_data))
            return Status_Reset;

        if(probe_toolsetter)
            grbl.on_probe_toolsetter(next_tool, NULL, true, true);
    }
#endif

    protocol_buffer_synchronize();
    sync_position();

    // Enter tool change mode, waits for cycle start to continue.
    parser_state->tool_change = true;
    system_set_exec_state_flag(EXEC_TOOL_CHANGE);   // Set up program pause for manual tool change
    protocol_execute_realtime();                    // Execute...

    return Status_OK;
}

// Claim HAL tool change entry points and clear current tool offsets.
// TODO: change to survive a warm reset?
void tc_init (void)
{
    static bool on_homing_subscribed = false;

    if(hal.driver_cap.atc) // Do not override driver tool change implementation!
        return;

    if(!hal.stream.suspend_read) // Tool change requires support for suspending input stream.
        return;

    if(sys.tlo_reference_set.mask != 0) {
        sys.tlo_reference_set.mask = 0;
        system_add_rt_report(Report_TLOReference);
    }

    gc_set_tool_offset(ToolLengthOffset_Cancel, 0, 0.0f);

    if(settings.tool_change.mode == ToolChange_Disabled || settings.tool_change.mode == ToolChange_Ignore) {
        hal.tool.select = NULL;
        hal.tool.change = NULL;
        grbl.on_toolchange_ack = NULL;
    } else {
        hal.tool.select = tool_select;
        hal.tool.change = tool_change;
        grbl.on_toolchange_ack = on_toolchange_ack;
        if(!on_homing_subscribed) {
            on_homing_subscribed = true;
            on_homing_completed = grbl.on_homing_completed;
            grbl.on_homing_completed = tc_on_homing_complete;
        }
        if(driver_reset == NULL) {
            driver_reset = hal.driver_reset;
            hal.driver_reset = reset;
        }
    }
}

// Perform a probe cycle: set tool length offset and restart job if successful.
// Note: tool length offset is set by the onProbeCompleted event handler.
// Called by the $TPW system command.
status_code_t tc_probe_workpiece (void)
{
    if(!(settings.tool_change.mode == ToolChange_Manual || settings.tool_change.mode == ToolChange_Manual_G59_3) || enqueue_realtime_command == NULL)
        return Status_InvalidStatement;

    // TODO: add check for reference offset set?

    bool ok;
    gc_parser_flags_t flags = {0};
    plan_line_data_t plan_data;

#if COMPATIBILITY_LEVEL <= 1
    if(probe_toolsetter)
        grbl.on_probe_toolsetter(next_tool, NULL, system_xy_at_fixture(CoordinateSystem_G59_3, TOOLSETTER_RADIUS), true);
#endif

    // Get current position.
    system_convert_array_steps_to_mpos(target.values, sys.position);

    flags.probe_is_no_error = On;

    plan_data_init(&plan_data);
    plan_data.feed_rate = settings.tool_change.seek_rate;

    set_probe_target(&target, plane.axis_linear);

    if((ok = mc_probe_cycle(target.values, &plan_data, flags) == GCProbe_Found))
    {
        system_convert_array_steps_to_mpos(target.values, sys.probe_position);

        // Retract a bit and perform slow probe.
        plan_data.feed_rate = settings.tool_change.pulloff_rate;
        target.values[plane.axis_linear] += TOOL_CHANGE_PROBE_RETRACT_DISTANCE;
        if((ok = mc_line(target.values, &plan_data))) {

            plan_data.feed_rate = settings.tool_change.feed_rate;
            target.values[plane.axis_linear] -= (TOOL_CHANGE_PROBE_RETRACT_DISTANCE + 2.0f);
            if((ok = mc_probe_cycle(target.values, &plan_data, flags) == GCProbe_Found)) {
                // Retract a bit again so that any touch plate can be removed
                system_convert_array_steps_to_mpos(target.values, sys.probe_position);
                plan_data.feed_rate = settings.tool_change.seek_rate;
                target.values[plane.axis_linear] += TOOL_CHANGE_PROBE_RETRACT_DISTANCE * 2.0f;
                if(target.values[plane.axis_linear] > tool_change_position)
                    target.values[plane.axis_linear] = tool_change_position;
                ok = mc_line(target.values, &plan_data);
            }
        }
    }

    if(ok && protocol_buffer_synchronize()) {
        sync_position();
        block_cycle_start = false;
        grbl.report.feedback_message(settings.tool_change.mode == ToolChange_Manual_G59_3
                                      ? Message_CycleStart2Continue
                                      : Message_TPCycleStart2Continue);
    }

    return ok ? Status_OK : Status_GCodeToolError;
}<|MERGE_RESOLUTION|>--- conflicted
+++ resolved
@@ -381,16 +381,9 @@
     if((sys.homed.mask & homed_req) != homed_req)
         return Status_HomingRequired;
 
-<<<<<<< HEAD
     if(settings.tool_change.mode != ToolChange_SemiAutomatic && 
         settings.tool_change.mode != ToolChange_FastSemiAutomatic)
         grbl.on_probe_completed = on_probe_completed;
-=======
-    if(settings.tool_change.mode != ToolChange_SemiAutomatic && grbl.on_probe_completed != onProbeCompleted) {
-        on_probe_completed = grbl.on_probe_completed;
-        grbl.on_probe_completed = onProbeCompleted;
-    }
->>>>>>> 10673744
 
     block_cycle_start = (settings.tool_change.mode != ToolChange_SemiAutomatic && 
                          settings.tool_change.mode != ToolChange_FastSemiAutomatic);
