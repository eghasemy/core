/*
  gcode.h - rs274/ngc parser.

  Part of grblHAL

  Copyright (c) 2017-2023 Terje Io
  Copyright (c) 2011-2016 Sungeun K. Jeon for Gnea Research LLC
  Copyright (c) 2009-2011 Simen Svale Skogsrud

  Grbl is free software: you can redistribute it and/or modify
  it under the terms of the GNU General Public License as published by
  the Free Software Foundation, either version 3 of the License, or
  (at your option) any later version.

  Grbl is distributed in the hope that it will be useful,
  but WITHOUT ANY WARRANTY; without even the implied warranty of
  MERCHANTABILITY or FITNESS FOR A PARTICULAR PURPOSE.  See the
  GNU General Public License for more details.

  You should have received a copy of the GNU General Public License
  along with Grbl.  If not, see <http://www.gnu.org/licenses/>.
*/

#ifndef _GCODE_H_
#define _GCODE_H_

#include "nuts_bolts.h"
#include "coolant_control.h"
#include "spindle_control.h"
#include "errors.h"

typedef uint16_t macro_id_t;

// Define command actions for within execution-type modal groups (motion, stopping, non-modal). Used
// internally by the parser to know which command to execute.
// NOTE: Some values are assigned specific values to make g-code state reporting and parsing
// compile a little smaller. Although not
// ideal, just be careful with values that state 'do not alter' and check both report.c and gcode.c
// to see how they are used, if you need to alter them.

/*! Modal Group G0: Non-modal actions

Do not alter values!
*/
typedef enum {
    NonModal_NoAction = 0,                  //!< 0 - Default, must be zero
    NonModal_Dwell = 4,                     //!< 4 - G4
    NonModal_SetCoordinateData = 10,        //!< 10 - G10
    NonModal_GoHome_0 = 28,                 //!< 28 - G28
    NonModal_SetHome_0 = 38,                //!< 38 - G28.1
    NonModal_GoHome_1 = 30,                 //!< 30 - G30
    NonModal_SetHome_1 = 40,                //!< 40 - G30.1
    NonModal_AbsoluteOverride = 53,         //!< 53 - G53
    NonModal_MacroCall = 65,                //!< 65 - G65
    NonModal_SetCoordinateOffset = 92,      //!< 92 - G92
    NonModal_ResetCoordinateOffset = 102,   //!< 102 - G92.1
    NonModal_ClearCoordinateOffset = 112,   //!< 112 - G92.2
    NonModal_RestoreCoordinateOffset = 122  //!< 122 - G92.3
} non_modal_t;

/*! Modal Group G1: Motion modes

Do not alter values!
*/
typedef enum {
    MotionMode_Seek = 0,                    //!< 0 - G0 - Default, must be zero
    MotionMode_Linear = 1,                  //!< 1 - G1
    MotionMode_CwArc = 2,                   //!< 2 - G2
    MotionMode_CcwArc = 3,                  //!< 3 - G3
    MotionMode_CubicSpline = 5,             //!< 5 - G5
    MotionMode_QuadraticSpline = 51,        //!< 51 - G5.1
    MotionMode_SpindleSynchronized = 33,    //!< 33 - G33
    MotionMode_RigidTapping = 331,          //!< 331 - G33.1
    MotionMode_DrillChipBreak = 73,         //!< 73 - G73
    MotionMode_Threading = 76,              //!< 76 - G76
    MotionMode_CannedCycle81 = 81,          //!< 81 - G81
    MotionMode_CannedCycle82 = 82,          //!< 82 - G82
    MotionMode_CannedCycle83 = 83,          //!< 83 - G83
    MotionMode_CannedCycle85 = 85,          //!< 85 - G85
    MotionMode_CannedCycle86 = 86,          //!< 86 - G86
    MotionMode_CannedCycle89 = 89,          //!< 89 - G89
    MotionMode_ProbeToward = 140,           //!< 140 - G38.2
    MotionMode_ProbeTowardNoError = 141,    //!< 141 - G38.3
    MotionMode_ProbeAway = 142,             //!< 142 - G38.4
    MotionMode_ProbeAwayNoError = 143,      //!< 143 - G38.5
    MotionMode_None = 80                    //!< 80 - G80
} motion_mode_t;

/*! Modal Group G2: Plane select

Do not alter values!
*/
typedef enum {
    PlaneSelect_XY = 0, //!< 0 - G17 - Default, must be zero
    PlaneSelect_ZX = 1, //!< 1 - G18
    PlaneSelect_YZ = 2  //!< 2 - G19
} plane_select_t;

// Modal Group G4: Arc IJK distance mode
//#define DISTANCE_ARC_MODE_INCREMENTAL 0 // G91.1 - Default, must be zero


/*! Modal Group G5: Feed rate mode

Do not alter values!
*/
typedef enum {
    FeedMode_UnitsPerMin = 0,   //!< 0 - G94 - Default, must be zero
    FeedMode_InverseTime = 1,   //!< 1 - G93
    FeedMode_UnitsPerRev = 2    //!< 2 - G95
} feed_mode_t;

// Modal Group G7: Cutter radius compensation mode
//#define CUTTER_COMP_DISABLE 0 // G40 - Default, must be zero

/*! Modal Group G8: Tool length offset

Do not alter values!
*/
typedef enum {
    ToolLengthOffset_Cancel = 0,         //!< 0 - G49 - Default, must be zero
    ToolLengthOffset_Enable = 1,         //!< 1 - G43
    ToolLengthOffset_EnableDynamic = 2,  //!< 2 - G43.1
    ToolLengthOffset_ApplyAdditional = 3 //!< 3 - G43.2
} tool_offset_mode_t;

/*! Modal Group G10: Canned cycle return mode

Do not alter values!
*/
typedef enum {
    CCRetractMode_Previous = 0,  //!< 0 - G98 - Default, must be zero
    CCRetractMode_RPos = 1       //!< 1 - G99
} cc_retract_mode_t;


/*! Modal Group G12 and G0: Coordinate system identificators

Do not alter values!
*/

typedef enum  {
    CoordinateSystem_G54 = 0,                       //!< 0 - G54 (G12)
    CoordinateSystem_G55,                           //!< 1 - G55 (G12)
    CoordinateSystem_G56,                           //!< 2 - G56 (G12)
    CoordinateSystem_G57,                           //!< 3 - G57 (G12)
    CoordinateSystem_G58,                           //!< 4 - G58 (G12)
    CoordinateSystem_G59,                           //!< 5 - G59 (G12)
#if COMPATIBILITY_LEVEL <= 1
    CoordinateSystem_G59_1,                         //!< 6 - G59.1 (G12) - availability depending on #COMPATIBILITY_LEVEL <= 1
    CoordinateSystem_G59_2,                         //!< 7 - G59.2 (G12) - availability depending on #COMPATIBILITY_LEVEL <= 1
    CoordinateSystem_G59_3,                         //!< 8 - G59.3 (G12) - availability depending on #COMPATIBILITY_LEVEL <= 1
#endif
    N_WorkCoordinateSystems,                        //!< 9 when #COMPATIBILITY_LEVEL <= 1, 6 otherwise
    CoordinateSystem_G28 = N_WorkCoordinateSystems, //!< 9 - G28 (G0) when #COMPATIBILITY_LEVEL <= 1, 6 otherwise
    CoordinateSystem_G30,                           //!< 10 - G30 (G0) when #COMPATIBILITY_LEVEL <= 1, 7 otherwise
    CoordinateSystem_G92,                           //!< 11 - G92 (G0) when #COMPATIBILITY_LEVEL <= 1, 8 otherwise
    N_CoordinateSystems                             //!< 12 when #COMPATIBILITY_LEVEL <= 1, 9 otherwise
}  __attribute__ ((__packed__)) coord_system_id_t;


/*!  Modal Group G13: Control mode

Do not alter values!
*/
typedef enum {
    ControlMode_ExactPath = 0,      //!< 0 - G61 - Default, must be zero
    ControlMode_ExactStop = 1,      //!< 1 - G61.1
    ControlMode_PathBlending = 2    //!< 2 - G64
} control_mode_t;

/*!  Modal Group G14: Spindle Speed Mode

Do not alter values!
*/
typedef enum {
    SpindleSpeedMode_RPM = 0,  //!< 0 - G97 - Default, must be zero
    SpindleSpeedMode_CSS = 1   //!< 1 - G96
} spindle_rpm_mode_t;

/*! Modal Group M4: Program flow

Do not alter values!
*/
typedef enum {
    ProgramFlow_Running = 0,        //!< 0  - Default, must be zero
    ProgramFlow_Paused  = 3,        //!< 3 - M0
    ProgramFlow_OptionalStop = 1,   //!< 1 - M1
    ProgramFlow_CompletedM2 = 2,    //!< 2 - M2
    ProgramFlow_CompletedM30 = 30,  //!< 30 - M30
    ProgramFlow_CompletedM60 = 60,  //!< 60 - M60
    ProgramFlow_Return = 99         //!< 99 - M99
} program_flow_t;

// Modal Group M9: Override control
typedef enum {
    Override_FeedSpeedEnable = 48,  //!< 48 - M48
    Override_FeedSpeedDisable = 49, //!< 49 - M49
    Override_FeedRate = 50,         //!< 50 - M50
    Override_SpindleSpeed = 51,     //!< 51 - M51
    Override_FeedHold = 53,         //!< 53 - M53
    Override_Parking = 56           //!< 56 - M56
} override_mode_t;

/*! Modal Group M10: i/o control */

typedef enum {
    IoMCode_OutputOnSynced = 62,        //!< 62 - M62
    IoMCode_OutputOffSynced = 63,       //!< 63 - M63
    IoMCode_OutputOnImmediate = 64,     //!< 64 - M64
    IoMCode_OutputOffImmediate = 65,    //!< 65 - M65
    IoMCode_WaitOnInput = 66,           //!< 66 - M66
    IoMCode_AnalogOutSynced = 67,       //!< 67 - M67
    IoMCode_AnalogOutImmediate = 68,    //!< 68 - M68
} io_mcode_t;

/*! Modal Group M10: User/driver/plugin defined M commands
__NOTE:__ Not used by the core, may be used by private user code, drivers or plugins.
*/
typedef enum {
    UserMCode_Ignore = 0,               //!< 0  - Default, must be zero
    OpenPNP_SetPinState = 42,           //!< 42 - M42
    UserMCode_Generic1 = 101,           //!< 101 - For private use only
    UserMCode_Generic2 = 102,           //!< 102 - For private use only
    UserMCode_Generic3 = 103,           //!< 103 - For private use only
    UserMCode_Generic4 = 104,           //!< 104 - For private use only
    OpenPNP_GetADCReading = 105,        //!< 105 - M105
    Fan_On = 106,                       //!< 106 - M106
    Fan_Off = 107,                      //!< 107 - M107
    OpenPNP_GetCurrentPosition = 114,   //!< 114 - M114
    OpenPNP_FirmwareInfo = 115,         //!< 115 - M115
    Trinamic_DebugReport = 122,         //!< 122 - M122, Marlin format
    Trinamic_ReadRegister = 123,        //!< 123 - M123
    Trinamic_WriteRegister = 124,       //!< 124 - M124
    LaserPPI_Enable = 126,              //!< 126 - M126
    LaserPPI_Rate = 127,                //!< 127 - M127
    LaserPPI_PulseLength = 128,         //!< 128 - M128
    OpenPNP_SetAcceleration = 204,      //!< 204 - M204
<<<<<<< HEAD
	RGB_Inspection_Light = 356,         //!< 356 - M356 // ** Collides with Plasma ** On = 1, Off = 2, RGB white LED inspection light in RGB Plugin
=======
    RGB_Inspection_Light = 356,         //!< 356 - M356
>>>>>>> 280dd953
    OpenPNP_FinishMoves = 400,          //!< 400 - M400
    Probe_Deploy = 401,                 //!< 401 - M401, Marlin format
    Probe_Stow = 402,                   //!< 402 - M402, Marlin format
    OpenPNP_SettingsReset = 502,        //!< 502 - M502
    Trinamic_ModeToggle = 569,          //!< 569 - M569, Marlin format
    Trinamic_StepperCurrent = 906,      //!< 906 - M906, Marlin format
    Trinamic_ReportPrewarnFlags = 911,  //!< 911 - M911, Marlin format
    Trinamic_ClearPrewarnFlags = 912,   //!< 912 - M912, Marlin format
    Trinamic_HybridThreshold = 913,     //!< 913 - M913, Marlin format
    Trinamic_HomingSensitivity = 914,   //!< 914 - M914, Marlin format
    Trinamic_ChopperTiming = 919,       //!< 919 - M919, Marlin format
    Spindle_Select = UserMCode_Generic4 //!< Value to be assigned later!
} user_mcode_t;

//! Data for M62, M63 and M67 commands when executed synchronized with motion.
typedef struct output_command {
    bool is_digital;
    bool is_executed;
    uint8_t port;
    int32_t value;
    struct output_command *next;
} output_command_t;

//! M66 Allowed L-parameter values
typedef enum {
    WaitMode_Immediate = 0, //!< 0 - This is the only mode allowed for analog inputs
    WaitMode_Rise,          //!< 1
    WaitMode_Fall,          //!< 2
    WaitMode_High,          //!< 3
    WaitMode_Low,           //!< 4
    WaitMode_Max            //!< For internal use
} wait_mode_t;

//! Parser position updating flags
typedef enum {
    GCUpdatePos_Target = 0, //!< 0
    GCUpdatePos_System,     //!< 1
    GCUpdatePos_None        //!< 2
} pos_update_t;

/*! Probe cycle exit states, used for proper proper position updating.

Assigned from #pos_update_t enum values.
*/
typedef enum {
    GCProbe_Found = GCUpdatePos_System,     //!< 1
    GCProbe_Abort = GCUpdatePos_None,       //!< 2
    GCProbe_FailInit = GCUpdatePos_None,    //!< 2
    GCProbe_FailEnd = GCUpdatePos_Target,   //!< 0
  #if SET_CHECK_MODE_PROBE_TO_START
    GCProbe_CheckMode = GCUpdatePos_None    //!< 2
  #else
    GCProbe_CheckMode = GCUpdatePos_Target  //!< 0
  #endif
} gc_probe_t;

//! Parser flags for special cases.
typedef union {
    uint16_t value;
    struct {
        uint16_t jog_motion          :1,
                 canned_cycle_change :1, // Use motion_mode_changed?
                 arc_is_clockwise    :1,
                 probe_is_away       :1,
                 probe_is_no_error   :1,
                 spindle_force_sync  :1,
                 laser_disable       :1,
                 laser_is_motion     :1,
                 set_coolant         :1,
                 motion_mode_changed :1,
                 reserved            :6;
    };
} gc_parser_flags_t;

//! Override flags.
typedef union {
    uint8_t value;
    struct {
        uint8_t feed_rate_disable   :1,
                feed_hold_disable   :1,
                spindle_rpm_disable :1,
                parking_disable     :1,
                reserved            :3,
                sync                :1;
    };
} gc_override_flags_t;

//! Coordinate data.
typedef union {
    float values[N_AXIS];
    struct {
        float x;
        float y;
        float z;
#ifdef A_AXIS
        float a;
#endif
#ifdef B_AXIS
        float b;
#endif
#ifdef C_AXIS
        float c;
#endif
#ifdef U_AXIS
        float u;
#endif
#ifdef V_AXIS
        float v;
#endif
    };
} coord_data_t;

//! Coordinate data including id.
typedef struct {
    float xyz[N_AXIS];
    coord_system_id_t id;
} coord_system_t;

//! Axis index to plane assignment.
typedef struct {
    uint8_t axis_0;
    uint8_t axis_1;
    uint8_t axis_linear;
} plane_t;

/*! \brief G- and M-code parameter values

After the parameters in a block is parsed into the parser blocks (parser_block_t) \a values its
corresponding \a words (#parameter_words_t) union holds which parameters were found.

__NOTE:__ Do not use single-meaning words in user defined M-codes.
*/
typedef struct {
    float d;                   //!< Max spindle RPM in Constant Surface Speed Mode (G96)
    float e;                   //!< Thread taper length (G76), M67 output number
    float f;                   //!< Feed rate - single-meaning word
    float ijk[3];              //!< I,J,K Axis arc offsets
    float k;                   //!< G33 distance per revolution
    float m;                   //!< G65 argument.
    float p;                   //!< G10 or dwell parameters
    float q;                   //!< User defined M-code parameter, M67 output value, G83 delta increment
    float r;                   //!< Arc radius or retract position
    float s;                   //!< Spindle speed - single-meaning word
    float xyz[N_AXIS];         //!< X,Y,Z (and A,B,C,U,V when enabled) translational axes
    coord_system_t coord_data; //!< Coordinate data
    int32_t $;                 //!< Spindle id - single-meaning word
    int32_t n;                 //!< Line number - single-meaning word
    uint32_t o;                //!< Subroutine identifier - single-meaning word (not used by the core)
    uint32_t h;                //!< Tool number - single-meaning word
    uint32_t t;                //!< Tool selection
    uint8_t l;                 //!< G10 or canned cycles parameters
} gc_values_t;

//! Parameter words found by parser - do not change order!
typedef union {
    uint32_t mask;      //!< All flags as a bitmap.
    uint32_t value;     //!< Synonymous with \a mask.
    struct {
        uint32_t $ :1, //!< Spindle id.
                 a :1, //!< A-axis.
                 b :1, //!< B-axis.
                 c :1, //!< C-axis.
                 i :1, //!< X-axis offset for arcs.
                 j :1, //!< Y-axis offset for arcs.
                 k :1, //!< Z-axis offset for arcs.
                 d :1, //!< Tool radius compensation.
                 e :1, //!< Analog port number for M66 - M68.
                 f :1, //!< Feedrate.
                 g :1, //!< Unused (placeholder).
                 h :1, //!< Tool length offset index.
                 l :1, //!< Number of repetitions in canned cycles, wait mode for M66.
                 m :1, //!< G65 argument.
                 n :1, //!< Line number.
                 o :1, //!< Subroutine identifier.
                 p :1, //!< Dwell time for G4 or in canned cycles, port number for M62 - M66.
                 q :1, //!< Feed increment for G83 canned cycle, tool number for M61, timeout for M66.
                 r :1, //!< Arc radius, canned cycle retract level.
                 s :1, //!< Spindle speed.
                 t :1, //!< Tool number.
                 u :1, //!< U-axis.
                 v :1, //!< V-axis.
                 w :1, //!< W-axis.
                 x :1, //!< X-axis.
                 y :1, //!< Y-axis.
                 z :1; //!< Z-axis.
    };
} parameter_words_t;

typedef enum {
    ValueType_NA = 0,
    ValueType_UInt8,
    ValueType_UInt32,
    ValueType_Int32,
    ValueType_Float
} gc_value_type_t;

typedef struct {
    const void *value;
    const gc_value_type_t type;
} gc_value_ptr_t;

typedef struct {
    spindle_state_t state;          //!< {M3,M4,M5}
    spindle_rpm_mode_t rpm_mode;    //!< {G96,G97}
} spindle_mode_t;

// NOTE: When this struct is zeroed, the above defines set the defaults for the system.
typedef struct {
    motion_mode_t motion;                //!< {G0,G1,G2,G3,G38.2,G80}
    feed_mode_t feed_mode;               //!< {G93,G94,G95}
    bool units_imperial;                 //!< {G20,G21}
    bool distance_incremental;           //!< {G90,G91}
    bool diameter_mode;                  //!< {G7,G8} Lathe diameter mode.
    //< uint8_t distance_arc;            //!< {G91.1} NOTE: Don't track. Only default supported.
    plane_select_t plane_select;         //!< {G17,G18,G19}
    //< uint8_t cutter_comp;             //!< {G40} NOTE: Don't track. Only default supported.
    tool_offset_mode_t tool_offset_mode; //!< {G43,G43.1,G49}
    coord_system_t coord_system;         //!< {G54,G55,G56,G57,G58,G59,G59.1,G59.2,G59.3}
    // control_mode_t control;           //!< {G61} NOTE: Don't track. Only default supported.
    program_flow_t program_flow;         //!< {M0,M1,M2,M30,M60}
    coolant_state_t coolant;             //!< {M7,M8,M9}
    spindle_mode_t spindle;              //!< {M3,M4,M5 and G96,G97}
    gc_override_flags_t override_ctrl;   //!< {M48,M49,M50,M51,M53,M56}
    cc_retract_mode_t retract_mode;      //!< {G98,G99}
    bool scaling_active;                 //!< {G50,G51}
    bool canned_cycle_active;
    float spline_pq[2];                  //!< {G5}
} gc_modal_t;

//! Data for canned cycles.
typedef struct {
    float xyz[3];
    float delta;
    float dwell;
    float prev_position;
    float retract_position; //!< Canned cycle retract position
    bool rapid_retract;
    bool spindle_off;
    cc_retract_mode_t retract_mode;
    bool change;
} gc_canned_t;

//! Thread taper types.
typedef enum {
    Taper_None = 0, //!< 0
    Taper_Entry,    //!< 1
    Taper_Exit,     //!< 2
    Taper_Both      //!< 3
} gc_taper_type;

typedef struct {
    float pitch;
    float z_final;
    float peak;
    float initial_depth;
    float depth;
    float depth_degression;
    float main_taper_height;
    float end_taper_length;
    float infeed_angle;
    float cut_direction;
    uint_fast16_t spring_passes;
    gc_taper_type end_taper_type;
} gc_thread_data;

//! Tool data.
typedef struct {
    float offset[N_AXIS];   //!< Tool offset
    float radius;           //!< Radius of tool (currently unsupported)
    uint32_t tool;          //!< Tool number
} tool_data_t;

typedef struct {
    float rpm;                  //!< Spindle speed
    spindle_state_t state;
    spindle_css_data_t *css;    //!< Data used for Constant Surface Speed Mode calculations
    spindle_ptrs_t *hal;
} spindle_t;

/*! \brief Parser state

*/
typedef struct {
    gc_modal_t modal;
    gc_canned_t canned;
    spindle_t spindle;                  //!< RPM
    float feed_rate;                    //!< Millimeters/min
    float distance_per_rev;             //!< Millimeters/rev
    float position[N_AXIS];             //!< Where the interpreter considers the tool to be at this point in the code
    //  float blending_tolerance;       //!< Motion blending tolerance
    int32_t line_number;                //!< Last line number sent
    uint32_t tool_pending;              //!< Tool to be selected on next M6
#if N_TOOLS && NGC_EXPRESSIONS_ENABLE
    uint32_t g43_pending;               //!< Tool offset to be selected on next M6, for macro ATC
#endif
    bool file_run;                      //!< Tracks % command
    bool is_laser_ppi_mode;
    bool is_rpm_rate_adjusted;
    bool tool_change;
    bool skip_blocks;                   //!< true if skipping conditional blocks
    status_code_t last_error;           //!< last return value from parser
    //!< The following variables are not cleared upon warm restart when COMPATIBILITY_LEVEL <= 1
    bool g92_coord_offset_applied;      //!< true when G92 offset applied
    float g92_coord_offset[N_AXIS];     //!< Retains the G92 coordinate offset (work coordinates) relative to
                                        //!< machine zero in mm. Persistent and loaded from non-volatile storage
                                        //!< on boot when COMPATIBILITY_LEVEL <= 1
    float tool_length_offset[N_AXIS];   //!< Tracks tool length offset when enabled
    tool_data_t *tool;                  //!< Tracks tool number and tool offset
} parser_state_t;

typedef struct {
    float xyz[N_AXIS]; //!< Center point
    float ijk[N_AXIS]; //!< Scaling factors
} scale_factor_t;

extern parser_state_t gc_state;
#if N_TOOLS
extern tool_data_t tool_table[N_TOOLS + 1];
#else
extern tool_data_t tool_table;
#endif

/*! \brief Parser block structure.

Used internally by the parser to hold the details about a block.
It will also be passed to mc_jog_execute() and any user M-code validation and execution handlers if called for.
 */
typedef struct {
    non_modal_t non_modal_command;      //!< Non modal command
    override_mode_t override_command;   //!< Override command TODO: add to non_modal above?
    user_mcode_t user_mcode;            //!< Set > #UserMCode_Ignore if a user M-code is found.
    bool user_mcode_sync;               //!< Set to \a true by M-code validation handler if M-code is to be executed after synchronization.
    gc_modal_t modal;                   //!< The current modal state is copied here before parsing starts.
    gc_values_t values;                 //!< Parameter values for block.
    parameter_words_t words;            //!< Bitfield for tracking found parameter values.
    output_command_t output_command;    //!< Details about M62-M68 output command to execute if present in block.
    uint32_t arc_turns;                 //
    spindle_ptrs_t *spindle;            //!< Spindle to control, NULL for all
} parser_block_t;

// Initialize the parser
void gc_init (void);

char *gc_normalize_block (char *block, char **message);

// Execute one block of rs275/ngc/g-code
status_code_t gc_execute_block (char *block);

// Sets g-code parser position in mm. Input in steps. Called by the system abort and hard
// limit pull-off routines.
#define gc_sync_position() system_convert_array_steps_to_mpos (gc_state.position, sys.position)

// Sets g-code parser and planner position in mm.
#define sync_position() plan_sync_position(); system_convert_array_steps_to_mpos (gc_state.position, sys.position)

// Set dynamic laser power mode to PPI (Pulses Per Inch)
// Driver support for pulsing the laser on signal is required for this to work.
// Returns true if driver uses hardware implementation.
bool gc_laser_ppi_enable (uint_fast16_t ppi, uint_fast16_t pulse_length);
parser_state_t *gc_get_state (void);
// Gets axes scaling state.
axes_signals_t gc_get_g51_state (void);
float *gc_get_scaling (void);

// Get current axis offset.
float gc_get_offset (uint_fast8_t idx);

spindle_ptrs_t *gc_spindle_get (void);

void gc_spindle_off (void);
void gc_coolant_off (void);

void gc_set_tool_offset (tool_offset_mode_t mode, uint_fast8_t idx, int32_t offset);
plane_t *gc_get_plane_data (plane_t *plane, plane_select_t select);

#endif<|MERGE_RESOLUTION|>--- conflicted
+++ resolved
@@ -236,11 +236,7 @@
     LaserPPI_Rate = 127,                //!< 127 - M127
     LaserPPI_PulseLength = 128,         //!< 128 - M128
     OpenPNP_SetAcceleration = 204,      //!< 204 - M204
-<<<<<<< HEAD
-	RGB_Inspection_Light = 356,         //!< 356 - M356 // ** Collides with Plasma ** On = 1, Off = 2, RGB white LED inspection light in RGB Plugin
-=======
     RGB_Inspection_Light = 356,         //!< 356 - M356
->>>>>>> 280dd953
     OpenPNP_FinishMoves = 400,          //!< 400 - M400
     Probe_Deploy = 401,                 //!< 401 - M401, Marlin format
     Probe_Stow = 402,                   //!< 402 - M402, Marlin format
